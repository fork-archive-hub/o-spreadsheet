{
  "name": "@odoo/o-spreadsheet",
  "version": "2.0.0",
  "description": "A spreadsheet component",
  "main": "index.js",
  "scripts": {
    "serve": "live-server --open=demo --watch=dist,demo",
    "dev": "npm-run-all build --parallel server serve \"build:* -- --watch\"",
    "server": "node tools/server/main.js",
    "build:js": "tsc --module es6 --outDir dist/js --incremental",
    "build:bundle": "rollup -c -m",
    "build": "npm run build:js && npm run build:bundle",
    "doc": "typedoc",
    "precommit": "npm run prettier && npm run doc",
    "test": "jest",
    "test:watch": "jest --watch",
    "prettier": "prettier {src/*.ts,src/**/*.ts,tests/*.ts,tests/**/*.ts,doc/*.md} --write",
    "check-formatting": "prettier {src/*.ts,src/**/*.ts,tests/*.ts,tests/**/*.ts,doc/*.md} --check",
    "dist": "tsc --module es6 --outDir dist/js && npm run build:bundle",
    "prepare": "husky install"
  },
  "browserslist": [
    "last 1 Chrome versions"
  ],
  "keywords": [
    "owl",
    "spreadsheet",
    "odoo"
  ],
  "author": "Gery Debongnie",
  "license": "LGPL-3.0-or-later",
  "devDependencies": {
    "@rollup/plugin-node-resolve": "^11.0.1",
    "@types/chart.js": "2.9.3",
    "@types/jest": "^27.0.1",
    "@types/node": "^13.13.23",
    "babel-eslint": "^10.1.0",
    "body-parser": "^1.19.0",
    "cors": "^2.8.5",
    "eslint": "^6.8.0",
    "express": "^4.17.1",
    "express-ws": "^4.0.0",
    "file-saver": "^2.0.5",
    "fs": "^0.0.1-security",
    "git-rev-sync": "^2.1.0",
    "husky": "^7.0.4",
    "jest": "^27.2.0",
    "jest-environment-jsdom": "^27.2.0",
    "jszip": "^3.6.0",
    "lint-staged": "^12.1.2",
    "live-server": "^1.2.1",
    "mockdate": "^3.0.2",
    "npm-run-all": "^4.1.5",
    "prettier": "2.3.1",
    "prettier-plugin-organize-imports": "^1.1.1",
    "rollup": "^2.38.5",
    "ts-jest": "^27.0.5",
    "typedoc": "0.22.5",
    "typedoc-plugin-markdown": "3.11.1",
    "typescript": "^4.4.3",
    "xml-formatter": "^2.4.0"
  },
  "prettier": {
    "printWidth": 100,
    "endOfLine": "auto"
  },
  "dependencies": {
<<<<<<< HEAD
    "@odoo/owl": "^1.4.6",
    "bootstrap": "^4.6.0"
=======
    "@odoo/owl": "^1.4.10"
>>>>>>> bd9b9cf9
  },
  "jest": {
    "roots": [
      "<rootDir>/src",
      "<rootDir>/tests"
    ],
    "transform": {
      "^.+\\.ts?$": "ts-jest"
    },
    "verbose": false,
    "testEnvironment": "jsdom",
    "testRegex": "(/tests/.*(test|spec))\\.ts?$",
    "moduleFileExtensions": [
      "ts",
      "tsx",
      "js",
      "jsx",
      "json",
      "node"
    ],
    "setupFilesAfterEnv": [
      "<rootDir>/tests/setup/jest.setup.ts"
    ]
  },
  "lint-staged": {
    "{src/*.ts,src/**/*.ts,tests/*.ts,tests/**/*.ts,doc/*.md}": "prettier --write"
  }
}<|MERGE_RESOLUTION|>--- conflicted
+++ resolved
@@ -65,12 +65,8 @@
     "endOfLine": "auto"
   },
   "dependencies": {
-<<<<<<< HEAD
-    "@odoo/owl": "^1.4.6",
+    "@odoo/owl": "^1.4.10",
     "bootstrap": "^4.6.0"
-=======
-    "@odoo/owl": "^1.4.10"
->>>>>>> bd9b9cf9
   },
   "jest": {
     "roots": [
