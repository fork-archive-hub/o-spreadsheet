{
  "name": "@odoo/o-spreadsheet",
  "version": "2.0.0",
  "description": "A spreadsheet component",
  "main": "index.js",
  "scripts": {
    "serve": "live-server --open=demo --watch=dist,demo",
    "dev": "npm-run-all build --parallel server serve \"build:* -- --watch\"",
    "server": "node tools/server/main.js",
    "build:js": "tsc --module es6 --outDir dist/js --incremental",
    "build:all": "tsc --module es6 --outDir dist/js",
    "build:bundle": "rollup -c -m",
    "build": "npm run build:js && npm run build:bundle",
    "doc": "typedoc",
    "precommit": "npm run prettier && npm run doc",
    "test": "jest",
    "test:watch": "jest --watch",
    "prettier": "prettier {src/*.ts,src/**/*.ts,tests/*.ts,tests/**/*.ts,doc/*.md} --write",
    "check-formatting": "prettier {src/*.ts,src/**/*.ts,tests/*.ts,tests/**/*.ts,doc/*.md} --check",
    "dist": "npm run build:all && npm run build:bundle"
  },
  "browserslist": [
    "last 1 Chrome versions"
  ],
  "keywords": [
    "owl",
    "spreadsheet",
    "odoo"
  ],
  "author": "Gery Debongnie",
  "license": "LGPL-3.0-or-later",
  "devDependencies": {
<<<<<<< HEAD
    "@rollup/plugin-node-resolve": "^11.0.1",
    "@types/chart.js": "2.9.3",
=======
    "@types/chart.js": "^2.9.24",
>>>>>>> 5a85747b
    "@types/jest": "^25.2.1",
    "@types/node": "^13.13.23",
    "babel-eslint": "^10.1.0",
    "body-parser": "^1.19.0",
    "cors": "^2.8.5",
    "eslint": "^6.8.0",
    "express": "^4.17.1",
    "express-ws": "^4.0.0",
    "file-saver": "^2.0.5",
    "fs": "^0.0.1-security",
    "git-rev-sync": "^2.1.0",
    "jest": "^25.3.0",
    "jest-environment-jsdom": "^25.3.0",
    "jszip": "^3.6.0",
    "live-server": "^1.2.1",
    "mockdate": "^3.0.2",
    "npm-run-all": "^4.1.5",
    "prettier": "2.3.1",
<<<<<<< HEAD
    "prettier-plugin-organize-imports": "^1.1.1",
    "rollup": "^2.38.5",
    "ts-jest": "^25.3.1",
    "typedoc": "0.20.30",
    "typedoc-plugin-markdown": "3.6.1",
    "typescript": "^3.9.7",
    "xml-formatter": "^2.4.0"
=======
    "rollup": "^2.38.5",
    "ts-jest": "^25.3.1",
    "typescript": "^3.8.3"
>>>>>>> 5a85747b
  },
  "prettier": {
    "printWidth": 100,
    "endOfLine": "auto"
  },
  "dependencies": {
    "@odoo/owl": "^1.2.1",
    "bootstrap": "^4.6.0"
  },
  "jest": {
    "roots": [
      "<rootDir>/src",
      "<rootDir>/tests"
    ],
    "transform": {
      "^.+\\.ts?$": "ts-jest"
    },
    "verbose": false,
    "testRegex": "(/tests/.*(test|spec))\\.ts?$",
    "moduleFileExtensions": [
      "ts",
      "tsx",
      "js",
      "jsx",
      "json",
      "node"
    ],
    "setupFilesAfterEnv": [
      "<rootDir>/tests/setup/jest.setup.ts"
    ]
  }
}<|MERGE_RESOLUTION|>--- conflicted
+++ resolved
@@ -30,12 +30,8 @@
   "author": "Gery Debongnie",
   "license": "LGPL-3.0-or-later",
   "devDependencies": {
-<<<<<<< HEAD
     "@rollup/plugin-node-resolve": "^11.0.1",
-    "@types/chart.js": "2.9.3",
-=======
     "@types/chart.js": "^2.9.24",
->>>>>>> 5a85747b
     "@types/jest": "^25.2.1",
     "@types/node": "^13.13.23",
     "babel-eslint": "^10.1.0",
@@ -54,7 +50,6 @@
     "mockdate": "^3.0.2",
     "npm-run-all": "^4.1.5",
     "prettier": "2.3.1",
-<<<<<<< HEAD
     "prettier-plugin-organize-imports": "^1.1.1",
     "rollup": "^2.38.5",
     "ts-jest": "^25.3.1",
@@ -62,11 +57,6 @@
     "typedoc-plugin-markdown": "3.6.1",
     "typescript": "^3.9.7",
     "xml-formatter": "^2.4.0"
-=======
-    "rollup": "^2.38.5",
-    "ts-jest": "^25.3.1",
-    "typescript": "^3.8.3"
->>>>>>> 5a85747b
   },
   "prettier": {
     "printWidth": 100,
