--- conflicted
+++ resolved
@@ -30,63 +30,41 @@
   "author": "Gery Debongnie",
   "license": "LGPL-3.0-or-later",
   "devDependencies": {
-<<<<<<< HEAD
     "@rollup/plugin-node-resolve": "^11.0.1",
     "@types/chart.js": "2.9.3",
-    "@types/jest": "^25.2.1",
+    "@types/jest": "^27.0.1",
     "@types/node": "^13.13.23",
-=======
-    "@types/chart.js": "^2.9.24",
-    "@types/jest": "^27.0.1",
-    "@types/node": "^13.11.1",
->>>>>>> 7407af6d
     "babel-eslint": "^10.1.0",
     "body-parser": "^1.19.0",
     "cors": "^2.8.5",
     "eslint": "^6.8.0",
-<<<<<<< HEAD
     "express": "^4.17.1",
     "express-ws": "^4.0.0",
     "file-saver": "^2.0.5",
     "fs": "^0.0.1-security",
     "git-rev-sync": "^2.1.0",
-    "jest": "^25.3.0",
-    "jest-environment-jsdom": "^25.3.0",
-    "jszip": "^3.6.0",
-=======
-    "git-rev-sync": "^2.0.0",
     "jest": "^27.2.0",
     "jest-environment-jsdom": "^27.2.0",
->>>>>>> 7407af6d
+    "jszip": "^3.6.0",
     "live-server": "^1.2.1",
     "mockdate": "^3.0.2",
     "npm-run-all": "^4.1.5",
     "prettier": "2.3.1",
-<<<<<<< HEAD
     "prettier-plugin-organize-imports": "^1.1.1",
     "rollup": "^2.38.5",
-    "ts-jest": "^25.3.1",
-    "typedoc": "0.20.30",
+    "ts-jest": "^27.0.5",
+    "typedoc": "0.22.5",
     "typedoc-plugin-markdown": "3.6.1",
-    "typescript": "^3.9.7",
+    "typescript": "^4.4.3",
     "xml-formatter": "^2.4.0"
-=======
-    "rollup": "^2.38.5",
-    "ts-jest": "^27.0.5",
-    "typescript": "^4.4.3"
->>>>>>> 7407af6d
   },
   "prettier": {
     "printWidth": 100,
     "endOfLine": "auto"
   },
   "dependencies": {
-<<<<<<< HEAD
-    "@odoo/owl": "^1.2.1",
+    "@odoo/owl": "^1.4.6",
     "bootstrap": "^4.6.0"
-=======
-    "@odoo/owl": "^1.4.6"
->>>>>>> 7407af6d
   },
   "jest": {
     "roots": [
