import * as owl from "@odoo/owl";
import { DEFAULT_FONT_SIZE } from "../constants";
import { fontSizes } from "../fonts";
import { isEqual } from "../helpers/index";
import { setFormatter, setStyle, topbarComponentRegistry } from "../registries/index";
import { topbarMenuRegistry } from "../registries/menus/topbar_menu_registry";
import { FullMenuItem } from "../registries/menu_items_registry";
import { Align, BorderCommand, SpreadsheetEnv, Style } from "../types/index";
import { ColorPicker } from "./color_picker";
import { Composer } from "./composer/composer";
import { isChildEvent } from "./helpers/dom_helpers";
import * as icons from "./icons";
import { Menu, MenuState } from "./menu";

const { Component, useState, hooks } = owl;
const { xml, css } = owl.tags;
const { useExternalListener, useRef } = hooks;

type Tool =
  | ""
  | "formatTool"
  | "alignTool"
  | "textColorTool"
  | "fillColorTool"
  | "borderTool"
  | "fontSizeTool";

interface State {
  menuState: MenuState;
  activeTool: Tool;
}

const FORMATS = [
  { name: "general", text: "General (no specific format)" },
  { name: "number", text: "Number (1,000.12)", value: "#,##0.00" },
  { name: "percent", text: "Percent (10.12%)", value: "0.00%" },
  { name: "date", text: "Date (9/26/2008)", value: "m/d/yyyy" },
  { name: "time", text: "Time (10:43:00 PM)", value: "hh:mm:ss a" },
  { name: "datetime", text: "Date time (9/26/2008 22:43:00)", value: "m/d/yyyy hh:mm:ss" },
  { name: "duration", text: "Duration (27:51:38)", value: "hhhh:mm:ss" },
];

// -----------------------------------------------------------------------------
// TopBar
// -----------------------------------------------------------------------------
export class TopBar extends Component<any, SpreadsheetEnv> {
  static template = xml/* xml */ `
    <div class="o-spreadsheet-topbar">
      <div class="o-topbar-top">
        <!-- Menus -->
        <div class="o-topbar-topleft">
          <t t-foreach="menus" t-as="menu" t-key="menu_index">
            <div t-if="menu.children.length !== 0"
              class="o-topbar-menu"
              t-on-click="toggleContextMenu(menu)"
              t-on-mouseover="onMenuMouseOver(menu)"
              t-att-data-id="menu.id">
            <t t-esc="getMenuName(menu)"/>
          </div>
          </t>
          <Menu t-if="state.menuState.isOpen"
                position="state.menuState.position"
                menuItems="state.menuState.menuItems"
                t-ref="menuRef"
                t-on-close="state.menuState.isOpen=false"/>
        </div>
        <div class="o-topbar-topright">
          <div t-foreach="topbarComponents" t-as="comp" t-key="comp_index">
            <t t-component="comp.component"/>
          </div>
        </div>
      </div>
      <!-- Toolbar and Cell Content -->
      <div class="o-topbar-toolbar">
        <!-- Toolbar -->
        <div class="o-toolbar-tools">
          <div class="o-tool" title="Undo" t-att-class="{'o-disabled': !undoTool}" t-on-click="undo" >${icons.UNDO_ICON}</div>
          <div class="o-tool" t-att-class="{'o-disabled': !redoTool}" title="Redo"  t-on-click="redo">${icons.REDO_ICON}</div>
          <div class="o-tool" title="Paint Format" t-att-class="{active:paintFormatTool}" t-on-click="paintFormat">${icons.PAINT_FORMAT_ICON}</div>
          <div class="o-tool" title="Clear Format" t-on-click="clearFormatting()">${icons.CLEAR_FORMAT_ICON}</div>
          <div class="o-divider"/>
          <div class="o-tool" title="Format as percent" t-on-click="toogleFormat('percent')">%</div>
          <div class="o-tool" title="Decrease decimal places" t-on-click="setDecimal(-1)">.0</div>
          <div class="o-tool" title="Increase decimal places" t-on-click="setDecimal(+1)">.00</div>
          <div class="o-tool o-dropdown" title="More formats" t-on-click="toggleDropdownTool('formatTool')">
            <div class="o-text-icon">123${icons.TRIANGLE_DOWN_ICON}</div>
            <div class="o-dropdown-content o-text-options  o-format-tool "  t-if="state.activeTool === 'formatTool'" t-on-click="setFormat">
              <t t-foreach="formats" t-as="format" t-key="format.name">
                <div t-att-data-format="format.name" t-att-class="{active: currentFormat === format.name}"><t t-esc="format.text"/></div>
              </t>
            </div>
          </div>
          <div class="o-divider"/>
          <!-- <div class="o-tool" title="Font"><span>Roboto</span> ${icons.TRIANGLE_DOWN_ICON}</div> -->
          <div class="o-tool o-dropdown" title="Font Size" t-on-click="toggleDropdownTool('fontSizeTool')">
            <div class="o-text-icon"><t t-esc="style.fontSize || ${DEFAULT_FONT_SIZE}"/> ${icons.TRIANGLE_DOWN_ICON}</div>
            <div class="o-dropdown-content o-text-options "  t-if="state.activeTool === 'fontSizeTool'" t-on-click="setSize">
              <t t-foreach="fontSizes" t-as="font" t-key="font_index">
                <div t-esc="font.pt" t-att-data-size="font.pt"/>
              </t>
            </div>
          </div>
          <div class="o-divider"/>
          <div class="o-tool" title="Bold" t-att-class="{active:style.bold}" t-on-click="toogleStyle('bold')">${icons.BOLD_ICON}</div>
          <div class="o-tool" title="Italic" t-att-class="{active:style.italic}" t-on-click="toogleStyle('italic')">${icons.ITALIC_ICON}</div>
          <div class="o-tool" title="Strikethrough"  t-att-class="{active:style.strikethrough}" t-on-click="toogleStyle('strikethrough')">${icons.STRIKE_ICON}</div>
          <div class="o-tool o-dropdown o-with-color">
            <span t-attf-style="border-color:{{textColor}}" title="Text Color" t-on-click="toggleDropdownTool('textColorTool')">${icons.TEXT_COLOR_ICON}</span>
            <ColorPicker t-if="state.activeTool === 'textColorTool'" t-on-color-picked="setColor('textColor')" t-key="textColor"/>
          </div>
          <div class="o-divider"/>
          <div class="o-tool  o-dropdown o-with-color">
            <span t-attf-style="border-color:{{fillColor}}" title="Fill Color" t-on-click="toggleDropdownTool('fillColorTool')">${icons.FILL_COLOR_ICON}</span>
            <ColorPicker t-if="state.activeTool === 'fillColorTool'" t-on-color-picked="setColor('fillColor')" t-key="fillColor"/>
          </div>
          <div class="o-tool o-dropdown">
            <span title="Borders" t-on-click="toggleDropdownTool('borderTool')">${icons.BORDERS_ICON}</span>
            <div class="o-dropdown-content o-border" t-if="state.activeTool === 'borderTool'">
              <div class="o-dropdown-line">
                <span class="o-line-item" t-on-click="setBorder('all')">${icons.BORDERS_ICON}</span>
                <span class="o-line-item" t-on-click="setBorder('hv')">${icons.BORDER_HV}</span>
                <span class="o-line-item" t-on-click="setBorder('h')">${icons.BORDER_H}</span>
                <span class="o-line-item" t-on-click="setBorder('v')">${icons.BORDER_V}</span>
                <span class="o-line-item" t-on-click="setBorder('external')">${icons.BORDER_EXTERNAL}</span>
              </div>
              <div class="o-dropdown-line">
                <span class="o-line-item" t-on-click="setBorder('left')">${icons.BORDER_LEFT}</span>
                <span class="o-line-item" t-on-click="setBorder('top')">${icons.BORDER_TOP}</span>
                <span class="o-line-item" t-on-click="setBorder('right')">${icons.BORDER_RIGHT}</span>
                <span class="o-line-item" t-on-click="setBorder('bottom')">${icons.BORDER_BOTTOM}</span>
                <span class="o-line-item" t-on-click="setBorder('clear')">${icons.BORDER_CLEAR}</span>
              </div>
            </div>
          </div>
          <div class="o-tool" title="Merge Cells"  t-att-class="{active:inMerge, 'o-disabled': cannotMerge}" t-on-click="toggleMerge">${icons.MERGE_CELL_ICON}</div>
          <div class="o-divider"/>
          <div class="o-tool o-dropdown" title="Horizontal align" t-on-click="toggleDropdownTool('alignTool')">
            <span>
              <t t-if="style.align === 'right'">${icons.ALIGN_RIGHT_ICON}</t>
              <t t-elif="style.align === 'center'">${icons.ALIGN_CENTER_ICON}</t>
              <t t-else="">${icons.ALIGN_LEFT_ICON}</t>
              ${icons.TRIANGLE_DOWN_ICON}
            </span>
            <div t-if="state.activeTool === 'alignTool'" class="o-dropdown-content">
              <div class="o-dropdown-item" t-on-click="toggleAlign('left')">${icons.ALIGN_LEFT_ICON}</div>
              <div class="o-dropdown-item" t-on-click="toggleAlign('center')">${icons.ALIGN_CENTER_ICON}</div>
              <div class="o-dropdown-item" t-on-click="toggleAlign('right')">${icons.ALIGN_RIGHT_ICON}</div>
            </div>
          </div>
          <!-- <div class="o-tool" title="Vertical align"><span>${icons.ALIGN_MIDDLE_ICON}</span> ${icons.TRIANGLE_DOWN_ICON}</div> -->
          <!-- <div class="o-tool" title="Text Wrapping">${icons.TEXT_WRAPPING_ICON}</div> -->
        </div>
        <Composer inputStyle="composerStyle" focus="props.focusComposer"/>

      </div>
    </div>`;
  static style = css/* scss */ `
    .o-spreadsheet-topbar {
      background-color: white;
      display: flex;
      flex-direction: column;
      font-size: 13px;

      .o-topbar-top {
        border-bottom: 1px solid #e0e2e4;
        display: flex;
        padding: 2px 10px;
        justify-content: space-between;

        /* Menus */
        .o-topbar-topleft {
          display: flex;
          .o-topbar-menu {
            padding: 4px 6px;
            margin: 0 2px;
            cursor: pointer;
          }

          .o-topbar-menu:hover {
            background-color: #f1f3f4;
            border-radius: 2px;
          }
        }

        .o-topbar-topright {
          display: flex;
          justify-content: flex-end;
        }
      }
      /* Toolbar + Cell Content */
      .o-topbar-toolbar {
        border-bottom: 1px solid #e0e2e4;
        display: flex;

        .o-composer-container {
          height: 34px;
        }

        /* Toolbar */
        .o-toolbar-tools {
          display: flex;
          flex-shrink: 0;
          margin-left: 20px;
          color: #333;
          cursor: default;

          .o-tool {
            display: flex;
            align-items: center;
            margin: 2px;
            padding: 0 3px;
            border-radius: 2px;
            cursor: pointer;
            min-width: fit-content;
          }

          .o-tool.active,
          .o-tool:not(.o-disabled):hover {
            background-color: #f1f3f4;
          }

          .o-with-color > span {
            border-bottom: 4px solid;
            height: 16px;
            margin-top: 2px;
          }

          .o-with-color {
            .o-line-item:hover {
              outline: 1px solid gray;
            }
          }

          .o-border {
            .o-line-item {
              padding: 4px;
              margin: 1px;
            }
          }

          .o-divider {
            display: inline-block;
            border-right: 1px solid #e0e2e4;
            width: 0;
            margin: 0 6px;
          }

          .o-disabled {
            opacity: 0.6;
          }

          .o-dropdown {
            position: relative;

            .o-text-icon {
              height: 100%;
              line-height: 30px;
              > svg {
                margin-bottom: -5px;
              }
            }

            .o-text-options > div {
              line-height: 26px;
              padding: 3px 12px;
              &:hover {
                background-color: rgba(0, 0, 0, 0.08);
              }
            }

            .o-dropdown-content {
              position: absolute;
              top: calc(100% + 5px);
              left: 0;
              z-index: 10;
              box-shadow: 1px 2px 5px 2px rgba(51, 51, 51, 0.15);
              background-color: white;

              .o-dropdown-item {
                padding: 7px 10px;
              }

              .o-dropdown-item:hover {
                background-color: rgba(0, 0, 0, 0.08);
              }

              .o-dropdown-line {
                display: flex;
                padding: 3px 6px;

                .o-line-item {
                  width: 16px;
                  height: 16px;
                  margin: 1px 3px;

                  &:hover {
                    background-color: rgba(0, 0, 0, 0.08);
                  }
                }
              }

              &.o-format-tool {
                width: 180px;
                padding: 7px 0;
                > div {
                  padding-left: 25px;

                  &.active:before {
                    content: "✓";
                    font-weight: bold;
                    position: absolute;
                    left: 10px;
                  }
                }
              }
            }
          }
        }
<<<<<<< HEAD
=======

        /* Cell Content */
        .o-toolbar-cell-content {
          font-size: 12px;
          font-weight: 500;
          padding: 0 12px;
          margin: 0;
          line-height: 34px;
          white-space: nowrap;
        }
>>>>>>> ce2ae93a
      }
    }
  `;
  static components = { ColorPicker, Menu, Composer };
  formats = FORMATS;
  currentFormat = "general";
  fontSizes = fontSizes;
  dispatch = this.env.dispatch;
  getters = this.env.getters;

  style: Style = {};
  state: State = useState({
    menuState: { isOpen: false, position: null, menuItems: [] },
    activeTool: "",
  });
  isSelectingMenu = false;
  openedEl: HTMLElement | null = null;
  inMerge = false;
  cannotMerge = false;
  undoTool = false;
  redoTool = false;
  paintFormatTool = false;
  fillColor: string = "white";
  textColor: string = "black";
  menus: FullMenuItem[] = [];
  menuRef = useRef("menuRef");
  composerStyle = `
    line-height: 34px;
    border-bottom: 1px solid #e0e2e4;
    border-left: 1px solid #e0e2e4;
    background-color: white;
  `;

  constructor() {
    super(...arguments);
    useExternalListener(window as any, "click", this.onClick);
  }

  get topbarComponents() {
    return topbarComponentRegistry
      .getAll()
      .filter((item) => !item.isVisible || item.isVisible(this.env));
  }

  async willStart() {
    this.updateCellState();
  }
  async willUpdateProps() {
    this.updateCellState();
  }

  onClick(ev: MouseEvent) {
    if (this.openedEl && isChildEvent(this.openedEl, ev)) {
      return;
    }
    this.closeMenus();
  }

  toogleStyle(style: string) {
    setStyle(this.env, { [style]: !this.style[style] });
  }

  toogleFormat(format: string) {
    const formatter = FORMATS.find((f) => f.name === format);
    const value = (formatter && formatter.value) || "";
    setFormatter(this.env, value);
  }

  toggleAlign(align: Align) {
    setStyle(this.env, { ["align"]: align });
  }

  onMenuMouseOver(menu: FullMenuItem, ev: MouseEvent) {
    if (this.isSelectingMenu) {
      this.toggleContextMenu(menu, ev);
    }
  }

  toggleDropdownTool(tool: Tool, ev: MouseEvent) {
    const isOpen = this.state.activeTool === tool;
    this.closeMenus();
    this.state.activeTool = isOpen ? "" : tool;
    this.openedEl = isOpen ? null : (ev.target as HTMLElement);
  }

  toggleContextMenu(menu: FullMenuItem, ev: MouseEvent) {
    this.closeMenus();
    const x = (ev.target as HTMLElement).offsetLeft;
    const y = (ev.target as HTMLElement).clientHeight + (ev.target as HTMLElement).offsetTop;
    this.state.menuState.isOpen = true;
    const width = this.el!.clientWidth;
    const height = this.el!.parentElement!.clientHeight;
    this.state.menuState.position = { x, y, width, height };
    this.state.menuState.menuItems = topbarMenuRegistry
      .getChildren(menu, this.env)
      .filter((item) => !item.isVisible || item.isVisible(this.env));
    this.isSelectingMenu = true;
    this.openedEl = ev.target as HTMLElement;
  }

  closeMenus() {
    this.state.activeTool = "";
    this.state.menuState.isOpen = false;
    this.isSelectingMenu = false;
    this.openedEl = null;
    if (this.menuRef.comp) {
      (<Menu>this.menuRef.comp).closeSubMenus();
    }
  }

  updateCellState() {
    this.style = this.getters.getCurrentStyle();
    this.fillColor = this.style.fillColor || "white";
    this.textColor = this.style.textColor || "black";
    const zones = this.getters.getSelectedZones();
    const { top, left, right, bottom } = zones[0];
    this.cannotMerge = zones.length > 1 || (top === bottom && left === right);
    this.inMerge = false;
    if (!this.cannotMerge) {
      const [col, row] = this.getters.getPosition();
      const zone = this.getters.expandZone(this.getters.getActiveSheetId(), {
        left: col,
        right: col,
        top: row,
        bottom: row,
      });
      this.inMerge = isEqual(zones[0], zone);
    }
    this.undoTool = this.getters.canUndo();
    this.redoTool = this.getters.canRedo();
    this.paintFormatTool = this.getters.isPaintingFormat();
    const cell = this.getters.getActiveCell();
    if (cell && cell.format) {
      const format = this.formats.find((f) => f.value === cell.format);
      this.currentFormat = format ? format.name : "";
    } else {
      this.currentFormat = "general";
    }
    this.menus = topbarMenuRegistry
      .getAll()
      .filter((item) => !item.isVisible || item.isVisible(this.env));
  }

  getMenuName(menu: FullMenuItem) {
    return topbarMenuRegistry.getName(menu, this.env);
  }

  toggleMerge() {
    const zones = this.getters.getSelectedZones();
    const zone = zones[zones.length - 1];
    const sheet = this.getters.getActiveSheetId();
    if (this.inMerge) {
      this.dispatch("REMOVE_MERGE", { sheetId: sheet, zone });
    } else {
      this.dispatch("ADD_MERGE", { sheetId: sheet, zone, interactive: true });
    }
  }

  setColor(target: string, ev: CustomEvent) {
    setStyle(this.env, { [target]: ev.detail.color });
  }

  setBorder(command: BorderCommand) {
    this.dispatch("SET_FORMATTING", {
      sheetId: this.getters.getActiveSheetId(),
      target: this.getters.getSelectedZones(),
      border: command,
    });
  }

  setFormat(ev: MouseEvent) {
    const format = (ev.target as HTMLElement).dataset.format;
    if (format) {
      this.toogleFormat(format);
    }
  }

  setDecimal(step: number) {
    this.dispatch("SET_DECIMAL", {
      sheetId: this.getters.getActiveSheetId(),
      target: this.getters.getSelectedZones(),
      step: step,
    });
  }

  paintFormat() {
    this.dispatch("ACTIVATE_PAINT_FORMAT", {
      target: this.getters.getSelectedZones(),
    });
  }

  clearFormatting() {
    this.dispatch("CLEAR_FORMATTING", {
      sheetId: this.getters.getActiveSheetId(),
      target: this.getters.getSelectedZones(),
    });
  }

  setSize(ev: MouseEvent) {
    const fontSize = parseFloat((ev.target as HTMLElement).dataset.size!);
    setStyle(this.env, { fontSize });
  }

  doAction(action: (env: SpreadsheetEnv) => void) {
    action(this.env);
    this.closeMenus();
  }

  undo() {
    this.dispatch("UNDO");
  }

  redo() {
    this.dispatch("REDO");
  }
}<|MERGE_RESOLUTION|>--- conflicted
+++ resolved
@@ -316,8 +316,6 @@
             }
           }
         }
-<<<<<<< HEAD
-=======
 
         /* Cell Content */
         .o-toolbar-cell-content {
@@ -328,7 +326,6 @@
           line-height: 34px;
           white-space: nowrap;
         }
->>>>>>> ce2ae93a
       }
     }
   `;
