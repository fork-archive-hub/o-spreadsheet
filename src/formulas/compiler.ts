import { functionRegistry } from "../functions/index";
import { _lt } from "../translation";
import { CompiledFormula, FunctionDescription, NormalizedFormula } from "../types/index";
import { AST, ASTFuncall, parse } from "./parser";

const functions = functionRegistry.content;

const OPERATOR_MAP = {
  "=": "EQ",
  "+": "ADD",
  "-": "MINUS",
  "*": "MULTIPLY",
  "/": "DIVIDE",
  ">=": "GTE",
  "<>": "NE",
  ">": "GT",
  "<=": "LTE",
  "<": "LT",
  "^": "POWER",
  "&": "CONCATENATE",
};

const UNARY_OPERATOR_MAP = {
  "-": "UMINUS",
  "+": "UPLUS",
};

/**
 * Takes a list of strings that might be single or multiline
 * and maps them in a list of single line strings.
 */
function splitCodeLines(codeBlocks: string[]): string[] {
  return codeBlocks
    .map((code) => code.split("\n"))
    .flat()
    .filter((line) => line.trim() !== "");
}
/**
 * Used as intermediate compilation.
 * Formula `=SUM(|0|, |1|)` gives the following code.
 * ```js
 * let _2 = range(0, deps, sheetId)
 * let _3 = range(1, deps, sheetId)
 * ctx.__lastFnCalled = 'SUM'
 * let _1 = ctx['SUM'](_2,_3)
 * ```
 * The result id is `_1`.
 */
type CompiledAST = {
  /**
   * The result of the code is stored in this identifier.
   * Can be a variable or a primitive value.
   */
  id: string;
  /**
   * String containing the compiled code
   */
  code: string;
};

// this cache contains all compiled function code, grouped by "structure". For
// example, "=2*sum(A1:A4)" and "=2*sum(B1:B4)" are compiled into the same
// structural function.
// It is only exported for testing purposes
export const functionCache: { [key: string]: CompiledFormula } = {};

// -----------------------------------------------------------------------------
// COMPILER
// -----------------------------------------------------------------------------

export function compile(str: NormalizedFormula): CompiledFormula {
<<<<<<< HEAD
=======
  // TODO: rename that 'str' variable. Doesn't make sense
  let isAsync = false;

>>>>>>> 76fc9caf
  if (!functionCache[str.text]) {
    const ast = parse(str.text);
    let nextId = 1;

    if (ast.type === "BIN_OPERATION" && ast.value === ":") {
      throw new Error(_lt("Invalid formula"));
    }
    if (ast.type === "UNKNOWN") {
      throw new Error(_lt("Invalid formula"));
    }
    const compiledAST = compileAST(ast);
    const code = splitCodeLines([
      `// ${str.text}`,
      compiledAST.code,
      `return ${compiledAST.id};`,
    ]).join("\n");
    let baseFunction = new Function(
      "deps", // the dependencies in the current formula
      "sheetId", // the sheet the formula is currently evaluating
      "ref", // a function to access a certain dependency at a given index
      "range", // same as above, but guarantee that the result is in the form of a range
      "ctx",
      code
    );

    //@ts-ignore
    functionCache[str.text] = baseFunction;
    functionCache[str.text].dependenciesFormat = formatAST(ast);

    /**
     * This function compile the function arguments. It is mostly straightforward,
     * except that there is a non trivial transformation in one situation:
     *
     * If a function argument is asking for a range, and get a cell, we transform
     * the cell value into a range. This allow the grid model to differentiate
     * between a cell value and a non cell value.
     */
    function compileFunctionArgs(ast: ASTFuncall): CompiledAST[] {
      const functionDefinition = functions[ast.value.toUpperCase()];
      const currentFunctionArguments = ast.args;

      // check if arguments are supplied in the correct quantities

      const nbrArg = currentFunctionArguments.length;

      if (nbrArg < functionDefinition.minArgRequired) {
        throw new Error(
          _lt(
            "Invalid number of arguments for the %s function. Expected %s minimum, but got %s instead.",
            ast.value.toUpperCase(),
            functionDefinition.minArgRequired.toString(),
            nbrArg.toString()
          )
        );
      }

      if (nbrArg > functionDefinition.maxArgPossible) {
        throw new Error(
          _lt(
            "Invalid number of arguments for the %s function. Expected %s maximum, but got %s instead.",
            ast.value.toUpperCase(),
            functionDefinition.maxArgPossible.toString(),
            nbrArg.toString()
          )
        );
      }

      const repeatingArg = functionDefinition.nbrArgRepeating;
      if (repeatingArg > 1) {
        const argBeforeRepeat = functionDefinition.args.length - repeatingArg;
        const nbrRepeatingArg = nbrArg - argBeforeRepeat;
        if (nbrRepeatingArg % repeatingArg !== 0) {
          throw new Error(
            _lt(
              "Invalid number of arguments for the %s function. Expected all arguments after position %s to be supplied by groups of %s arguments",
              ast.value.toUpperCase(),
<<<<<<< HEAD
              argBeforeRepeat.toString(),
              repeatingArg.toString()
=======
              (i + 1).toString(),
              arg.type.toLowerCase().replace("normalized_", "")
>>>>>>> 76fc9caf
            )
          );
        }
      }

      let listArgs: CompiledAST[] = [];
      for (let i = 0; i < nbrArg; i++) {
        const argPosition = functionDefinition.getArgToFocus(i + 1) - 1;
        if (0 <= argPosition && argPosition < functionDefinition.args.length) {
          const currentArg = currentFunctionArguments[i];
          const argDefinition = functionDefinition.args[argPosition];
          const argTypes = argDefinition.type || [];

          // detect when an argument need to be evaluated as a meta argument
          const isMeta = argTypes.includes("META");
          // detect when an argument need to be evaluated as a lazy argument
          const isLazy = argDefinition.lazy;

          const hasRange = argTypes.some(
            (t) =>
              t === "RANGE" ||
              t === "RANGE<BOOLEAN>" ||
              t === "RANGE<DATE>" ||
              t === "RANGE<NUMBER>" ||
              t === "RANGE<STRING>"
          );
          const isRangeOnly = argTypes.every(
            (t) =>
              t === "RANGE" ||
              t === "RANGE<BOOLEAN>" ||
              t === "RANGE<DATE>" ||
              t === "RANGE<NUMBER>" ||
              t === "RANGE<STRING>"
          );
          if (isRangeOnly) {
            if (currentArg.type !== "REFERENCE") {
              throw new Error(
                _lt(
                  "Function %s expects the parameter %s to be reference to a cell or range, not a %s.",
                  ast.value.toUpperCase(),
                  (i + 1).toString(),
                  currentArg.type.toLowerCase()
                )
              );
            }
          }

          const compiledAST = compileAST(currentArg, isLazy, isMeta, hasRange, {
            functionName: ast.value.toUpperCase(),
            paramIndex: i + 1,
          });
          listArgs.push(compiledAST);
        }
      }

      return listArgs;
    }

    /**
     * This function compiles all the information extracted by the parser into an
     * executable code for the evaluation of the cells content. It uses a cash to
     * not reevaluate identical code structures.
     *
     * The function is sensitive to two parameters “isLazy” and “isMeta”. These
     * parameters may vary when compiling function arguments:
     *
     * - isLazy: In some cases the function arguments does not need to be
     * evaluated before entering the functions. For example the IF function might
     * take invalid arguments that do not need to be evaluate and thus should not
     * create an error. For this we have lazy arguments.
     *
     * - isMeta: In some cases the function arguments expects information on the
     * cell/range other than the associated value(s). For example the COLUMN
     * function needs to receive as argument the coordinates of a cell rather
     * than its value. For this we have meta arguments.
     */

    function compileAST(
      ast: AST,
      isLazy = false,
      isMeta = false,
      hasRange = false,
      referenceVerification: {
        functionName?: string;
        paramIndex?: number;
      } = {}
    ): CompiledAST {
      const codeBlocks: string[] = [];
      let id, fnName, statement;
      if (ast.type !== "REFERENCE" && !(ast.type === "BIN_OPERATION" && ast.value === ":")) {
        if (isMeta) {
          throw new Error(_lt(`Argument must be a reference to a cell or range.`));
        }
      }
      if (ast.debug) {
        codeBlocks.push("debugger;");
      }
      switch (ast.type) {
        case "BOOLEAN":
<<<<<<< HEAD
        case "NUMBER":
        case "STRING":
          if (!isLazy) {
            return { id: ast.value as string, code: "" };
          }
=======
        case "NUMBER": // probably dead case
        case "STRING": // probably dead case
          id = nextId++;
          statement = ast.value;
          break;
        case "NORMALIZED_NUMBER":
        case "NORMALIZED_STRING":
>>>>>>> 76fc9caf
          id = nextId++;
          statement = `deps[${ast.value}]`;
          break;
        case "REFERENCE":
          const referenceIndex = str.dependencies[ast.value];
          if (!referenceIndex) {
            id = nextId++;
            statement = `null`;
            break;
          }
          id = nextId++;
          if (hasRange) {
            statement = `range(${ast.value}, deps, sheetId)`;
          } else {
            statement = `ref(${ast.value}, deps, sheetId, ${isMeta ? "true" : "false"}, "${
              referenceVerification.functionName || OPERATOR_MAP["="]
            }",  ${referenceVerification.paramIndex})`;
          }
          break;
        case "FUNCALL":
          id = nextId++;
          const args = compileFunctionArgs(ast);
          codeBlocks.push(splitCodeLines(args.map((arg) => arg.code)).join("\n"));
          fnName = ast.value.toUpperCase();
          codeBlocks.push(`ctx.__lastFnCalled = '${fnName}';`);
          statement = `ctx['${fnName}'](${args.map((arg) => arg.id)})`;
          break;
        case "UNARY_OPERATION": {
          id = nextId++;
          fnName = UNARY_OPERATOR_MAP[ast.value];
          const right = compileAST(ast.right, false, false, false, {
            functionName: fnName,
          });
          codeBlocks.push(right.code);
          codeBlocks.push(`ctx.__lastFnCalled = '${fnName}';`);
          statement = `ctx['${fnName}']( ${right.id})`;
          break;
        }
        case "BIN_OPERATION": {
          id = nextId++;
          fnName = OPERATOR_MAP[ast.value];
          const left = compileAST(ast.left, false, false, false, {
            functionName: fnName,
          });
          const right = compileAST(ast.right, false, false, false, {
            functionName: fnName,
          });
          codeBlocks.push(left.code);
          codeBlocks.push(right.code);
          codeBlocks.push(`ctx.__lastFnCalled = '${fnName}';`);
          statement = `ctx['${fnName}'](${left.id}, ${right.id})`;
          break;
        }
        case "UNKNOWN":
          if (!isLazy) {
            return { id: "undefined", code: "" };
          }
          id = nextId++;
          statement = `undefined`;
          break;
      }
      if (isLazy) {
        const lazyFunction =
          `const _${id} = () => {\n` +
          `\t${splitCodeLines(codeBlocks).join("\n\t")}\n` +
          `\treturn ${statement};\n` +
          "}";
        return { id: `_${id}`, code: lazyFunction };
      } else {
        codeBlocks.push(`let _${id} = ${statement};`);
        return { id: `_${id}`, code: splitCodeLines(codeBlocks).join("\n") };
      }
    }

    /** Return a stack of formats corresponding to the priorities in which
     * formats should be tested.
     *
     * If the value of the stack is a number it corresponds to a dependency from
     * which the format can be inferred.
     *
     * If the value is a string it corresponds to a literal format which can be
     * applied directly.
     * */
    function formatAST(ast: AST): (string | number)[] {
      let fnDef: FunctionDescription;
      switch (ast.type) {
        case "REFERENCE":
          const referenceIndex = str.dependencies[ast.value];
          if (referenceIndex) {
            return [ast.value];
          }
          break;
        case "FUNCALL":
          fnDef = functions[ast.value.toUpperCase()];
          if (fnDef.returnFormat) {
            if (fnDef.returnFormat === "FormatFromArgument") {
              if (ast.args.length > 0) {
                const argPosition = 0;
                const argType = fnDef.args[argPosition].type;
                if (!argType.includes("META")) {
                  return formatAST(ast.args[argPosition]);
                }
              }
            } else {
              return [fnDef.returnFormat.specificFormat];
            }
          }
          break;
        case "UNARY_OPERATION":
          return formatAST(ast.right);
        case "BIN_OPERATION":
          // the BIN_OPERATION ast is the only function case where we will look
          // at the following argument when the current argument has't format.
          // So this is the only place where the stack can grow.
          fnDef = functions[OPERATOR_MAP[ast.value]];
          if (fnDef.returnFormat) {
            if (fnDef.returnFormat === "FormatFromArgument") {
              const left = formatAST(ast.left);
              // as a string represents a safe format, we don't need to know the
              // format of the following arguments.
              if (typeof left[left.length - 1] === "string") {
                return left;
              }
              const right = formatAST(ast.right);
              return left.concat(right);
            } else {
              return [fnDef.returnFormat.specificFormat];
            }
          }
          break;
      }
      return [];
    }
  }
  return functionCache[str.text];
}<|MERGE_RESOLUTION|>--- conflicted
+++ resolved
@@ -68,15 +68,9 @@
 // COMPILER
 // -----------------------------------------------------------------------------
 
-export function compile(str: NormalizedFormula): CompiledFormula {
-<<<<<<< HEAD
-=======
-  // TODO: rename that 'str' variable. Doesn't make sense
-  let isAsync = false;
-
->>>>>>> 76fc9caf
-  if (!functionCache[str.text]) {
-    const ast = parse(str.text);
+export function compile(formula: NormalizedFormula): CompiledFormula {
+  if (!functionCache[formula.text]) {
+    const ast = parse(formula.text);
     let nextId = 1;
 
     if (ast.type === "BIN_OPERATION" && ast.value === ":") {
@@ -87,7 +81,7 @@
     }
     const compiledAST = compileAST(ast);
     const code = splitCodeLines([
-      `// ${str.text}`,
+      `// ${formula.text}`,
       compiledAST.code,
       `return ${compiledAST.id};`,
     ]).join("\n");
@@ -101,8 +95,8 @@
     );
 
     //@ts-ignore
-    functionCache[str.text] = baseFunction;
-    functionCache[str.text].dependenciesFormat = formatAST(ast);
+    functionCache[formula.text] = baseFunction;
+    functionCache[formula.text].dependenciesFormat = formatAST(ast);
 
     /**
      * This function compile the function arguments. It is mostly straightforward,
@@ -151,13 +145,8 @@
             _lt(
               "Invalid number of arguments for the %s function. Expected all arguments after position %s to be supplied by groups of %s arguments",
               ast.value.toUpperCase(),
-<<<<<<< HEAD
               argBeforeRepeat.toString(),
               repeatingArg.toString()
-=======
-              (i + 1).toString(),
-              arg.type.toLowerCase().replace("normalized_", "")
->>>>>>> 76fc9caf
             )
           );
         }
@@ -193,13 +182,13 @@
               t === "RANGE<STRING>"
           );
           if (isRangeOnly) {
-            if (currentArg.type !== "REFERENCE") {
+            if (currentArg.type !== "NORMALIZED_REFERENCE") {
               throw new Error(
                 _lt(
                   "Function %s expects the parameter %s to be reference to a cell or range, not a %s.",
                   ast.value.toUpperCase(),
                   (i + 1).toString(),
-                  currentArg.type.toLowerCase()
+                  currentArg.type.toLowerCase().replace("normalized_", "")
                 )
               );
             }
@@ -247,7 +236,10 @@
     ): CompiledAST {
       const codeBlocks: string[] = [];
       let id, fnName, statement;
-      if (ast.type !== "REFERENCE" && !(ast.type === "BIN_OPERATION" && ast.value === ":")) {
+      if (
+        ast.type !== "NORMALIZED_REFERENCE" &&
+        !(ast.type === "BIN_OPERATION" && ast.value === ":")
+      ) {
         if (isMeta) {
           throw new Error(_lt(`Argument must be a reference to a cell or range.`));
         }
@@ -257,26 +249,26 @@
       }
       switch (ast.type) {
         case "BOOLEAN":
-<<<<<<< HEAD
-        case "NUMBER":
-        case "STRING":
+        case "NUMBER": // probably dead case
+        case "STRING": // probably dead case
           if (!isLazy) {
             return { id: ast.value as string, code: "" };
           }
-=======
-        case "NUMBER": // probably dead case
-        case "STRING": // probably dead case
-          id = nextId++;
-          statement = ast.value;
+          id = nextId++;
+          statement = `${ast.value}`;
           break;
         case "NORMALIZED_NUMBER":
+          id = nextId++;
+          statement = `deps.numbers[${ast.value}]`;
+          break;
         case "NORMALIZED_STRING":
->>>>>>> 76fc9caf
-          id = nextId++;
-          statement = `deps[${ast.value}]`;
+          id = nextId++;
+          statement = `deps.strings[${ast.value}]`;
           break;
         case "REFERENCE":
-          const referenceIndex = str.dependencies[ast.value];
+          throw new Error(`Only normalized references can be compiled: ${ast.value}`);
+        case "NORMALIZED_REFERENCE":
+          const referenceIndex = formula.dependencies.references[ast.value];
           if (!referenceIndex) {
             id = nextId++;
             statement = `null`;
@@ -284,11 +276,13 @@
           }
           id = nextId++;
           if (hasRange) {
-            statement = `range(${ast.value}, deps, sheetId)`;
+            statement = `range(${ast.value}, deps.references, sheetId)`;
           } else {
-            statement = `ref(${ast.value}, deps, sheetId, ${isMeta ? "true" : "false"}, "${
-              referenceVerification.functionName || OPERATOR_MAP["="]
-            }",  ${referenceVerification.paramIndex})`;
+            statement = `ref(${ast.value}, deps.references, sheetId, ${
+              isMeta ? "true" : "false"
+            }, "${referenceVerification.functionName || OPERATOR_MAP["="]}",  ${
+              referenceVerification.paramIndex
+            })`;
           }
           break;
         case "FUNCALL":
@@ -358,8 +352,8 @@
     function formatAST(ast: AST): (string | number)[] {
       let fnDef: FunctionDescription;
       switch (ast.type) {
-        case "REFERENCE":
-          const referenceIndex = str.dependencies[ast.value];
+        case "NORMALIZED_REFERENCE":
+          const referenceIndex = formula.dependencies.references[ast.value];
           if (referenceIndex) {
             return [ast.value];
           }
@@ -406,5 +400,5 @@
       return [];
     }
   }
-  return functionCache[str.text];
+  return functionCache[formula.text];
 }