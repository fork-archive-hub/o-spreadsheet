--- conflicted
+++ resolved
@@ -1,34 +1,22 @@
-<<<<<<< HEAD
-import {
-  EnrichedToken,
-  enrichTokens,
-  FunctionContext,
-  mergeSymbolsIntoRanges,
-} from "./range_tokenizer";
-import { tokenize } from "./tokenizer";
-
-/**
- * Take the result of the tokenizer and transform it to be usable in the composer.
- *
- * @param formula
- */
-export function composerTokenize(formula: string): EnrichedToken[] {
-  const tokens = tokenize(formula);
-
-  return mapParentFunction(mergeSymbolsIntoRanges(mapParenthesis(enrichTokens(tokens))));
-=======
 import { Token } from ".";
 import { mergeSymbolsIntoRanges } from "./range_tokenizer";
 import { tokenize } from "./tokenizer";
+
+interface FunctionContext {
+  parent: string;
+  argPosition: number;
+}
 
 /**
  * Enriched Token is used by the composer to add information on the tokens that
  * are only needed during the edition of a formula.
  *
  * The information added are:
- * - parenthesis matching
+ * - start, end and length of each token
  * - range detection (replaces the tokens that composes the range with 1 token)
- * - length, start and end of each token
+ * - parenthesis matching (only for parenthesis tokens)
+ * - parent function (only for tokens surrounded by a function)
+ * - arg position (only for tokens surrounded by a function)
  */
 
 export interface EnrichedToken extends Token {
@@ -36,6 +24,7 @@
   end: number;
   length: number;
   parenIndex?: number;
+  functionContext?: FunctionContext;
 }
 
 /**
@@ -56,7 +45,6 @@
     current = token.end;
     return token;
   });
->>>>>>> 76fc9caf
 }
 
 /**
@@ -95,7 +83,6 @@
       functionStarted = "";
     }
 
-<<<<<<< HEAD
     switch (token.type) {
       case "FUNCTION":
         functionStarted = token.value;
@@ -124,7 +111,15 @@
     return token;
   });
   return res;
-=======
-  return mapParenthesis(enrichTokens(mergeSymbolsIntoRanges(tokens)));
->>>>>>> 76fc9caf
+}
+
+/**
+ * Take the result of the tokenizer and transform it to be usable in the composer.
+ *
+ * @param formula
+ */
+export function composerTokenize(formula: string): EnrichedToken[] {
+  const tokens = tokenize(formula);
+
+  return mapParentFunction(mapParenthesis(enrichTokens(mergeSymbolsIntoRanges(tokens))));
 }