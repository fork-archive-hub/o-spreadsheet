--- conflicted
+++ resolved
@@ -86,21 +86,11 @@
         const pasteOption: ClipboardOptions | undefined =
           cmd.pasteOption || (this._isPaintingFormat ? "onlyFormat" : undefined);
         this._isPaintingFormat = false;
-<<<<<<< HEAD
-        this.selectPastedZone(this.state, cmd.target);
+        const height = this.state.cells.length;
+        const width = this.state.cells[0].length;
         this.paste(this.state, cmd.target, pasteOption);
+        this.selectPastedZone(width, height, cmd.target);
         this.status = "invisible";
-=======
-        if (cmd.interactive) {
-          this.interactivePaste(this.state, cmd.target, cmd);
-        } else {
-          const height = this.state.cells.length;
-          const width = this.state.cells[0].length;
-          this.paste(this.state, cmd.target, pasteOption);
-          this.selectPastedZone(width, height, cmd.target);
-          this.status = "invisible";
-        }
->>>>>>> bfa46977
         break;
       case "DELETE_CELL": {
         const { cut, paste } = this.getDeleteCellsTargets(cmd.zone, cmd.shiftDimension);
