--- conflicted
+++ resolved
@@ -1,10 +1,6 @@
 import { compile, normalize } from "../../formulas/index";
 import { functionRegistry } from "../../functions/index";
-<<<<<<< HEAD
 import { isZoneValid, range as rangeSequence, toXC } from "../../helpers/index";
-=======
-import { isZoneValid, mapCellsInZone, overlap, toXC } from "../../helpers/index";
->>>>>>> 86e8d5f7
 import { Mode, ModelConfig } from "../../model";
 import { StateObserver } from "../../state_observer";
 import { _lt } from "../../translation";
@@ -232,32 +228,12 @@
         throw new Error(_lt("Invalid reference"));
       }
 
-<<<<<<< HEAD
-      const zone = {
-        left: range.zone.left,
-        top: range.zone.top,
-        right: Math.min(range.zone.right, getters.getNumberCols(sheetId) - 1),
-        bottom: Math.min(range.zone.bottom, getters.getNumberRows(sheetId) - 1),
-      };
+      const zone = range.zone;
       return rangeSequence(zone.left, zone.right + 1).map((col) =>
         getters
           .getCellsInZone(sheetId, { ...zone, left: col, right: col })
           .map((cell) => (cell ? getCellValue(cell, range.sheetId) : undefined))
       );
-=======
-      // Return an array with undefined if the range is totally outside of the sheet rather than trying
-      // to call mapCellsInZone() with an invalid zone and throw an error
-      const sheetZone = {
-        top: 0,
-        bottom: sheet.rows.length - 1,
-        left: 0,
-        right: sheet.cols.length - 1,
-      };
-      if (!overlap(range.zone, sheetZone)) {
-        return [[]];
-      }
-      return mapCellsInZone(range.zone, sheet, (cell) => getCellValue(cell, range.sheetId));
->>>>>>> 86e8d5f7
     }
 
     /**
