import {
  getComposerSheetName,
  getNextColor,
  rangeReference,
  UuidGenerator,
  zoneToXc,
} from "../../helpers/index";
import { Mode } from "../../model";
import { Command, CommandResult, LAYERS, UID } from "../../types/index";
import { UIPlugin } from "../ui_plugin";
import { SelectionMode } from "./selection";

const uuidGenerator = new UuidGenerator();

export interface RangeInputValue {
  id: UID;
  xc: string;
  color: string;
}

/**
 * Selection input Plugin
 *
 * The SelectionInput component input and output are both arrays of strings, but
 * it requires an intermediary internal state to work.
 * This plugin handles this internal state.
 */
export class SelectionInputPlugin extends UIPlugin {
  static modes: Mode[] = ["normal"];
  static layers = [LAYERS.Highlights];
<<<<<<< HEAD
  static getters = ["getSelectionInput", "getSelectionInputValue", "isRangeValid"] as const;
=======
  static getters = [
    "getSelectionInput",
    "getSelectionInputValue",
    "isRangeValid",
    "getSelectionInputHighlights",
  ];
>>>>>>> f6336660

  private inputs: Record<UID, RangeInputValue[]> = {};
  private activeSheets: Record<UID, UID> = {};
  private inputHasSingleRange: Record<UID, boolean> = {};
  private focusedInputId: UID | null = null;
  private focusedRange: number | null = null;
  private willAddNewRange: boolean = false;

  // ---------------------------------------------------------------------------
  // Command Handling
  // ---------------------------------------------------------------------------

  allowDispatch(cmd: Command): CommandResult {
    switch (cmd.type) {
      case "FOCUS_RANGE":
        const index = this.getIndex(cmd.id, cmd.rangeId);
        if (this.focusedInputId === cmd.id && this.focusedRange === index) {
          return CommandResult.InputAlreadyFocused;
        }
        break;
      case "ADD_EMPTY_RANGE":
        if (this.inputHasSingleRange[cmd.id] && this.inputs[cmd.id].length === 1) {
          return CommandResult.MaximumRangesReached;
        }
        break;
    }
    return CommandResult.Success;
  }

  handle(cmd: Command) {
    switch (cmd.type) {
      case "ENABLE_NEW_SELECTION_INPUT":
        this.initInput(cmd.id, cmd.initialRanges || [], cmd.hasSingleRange);
        break;
      case "DISABLE_SELECTION_INPUT":
        if (this.focusedInputId === cmd.id) {
          this.unfocus();
        }
        delete this.inputs[cmd.id];
        delete this.activeSheets[cmd.id];
        delete this.inputHasSingleRange[cmd.id];
        break;
      case "UNFOCUS_SELECTION_INPUT":
        this.unfocus();
        break;
      case "FOCUS_RANGE":
        this.focus(cmd.id, this.getIndex(cmd.id, cmd.rangeId));
        break;
      case "CHANGE_RANGE": {
        const index = this.getIndex(cmd.id, cmd.rangeId);
        if (index !== null) {
          const id = cmd.id;
          if (this.focusedInputId !== id || this.focusedRange !== index) {
            this.dispatch("FOCUS_RANGE", { id, rangeId: this.inputs[id][index].id });
          }
          const values = cmd.value.split(",").map((reference) => reference.trim());
          this.setRange(id, index, values);
        }
        break;
      }
      case "ADD_EMPTY_RANGE":
        this.insertNewRange(cmd.id, this.inputs[cmd.id].length, [""]);
        this.focusLast(cmd.id);
        break;
      case "REMOVE_RANGE":
        const index = this.getIndex(cmd.id, cmd.rangeId);
        if (index !== null) {
          this.removeRange(cmd.id, index);
        }
        break;
      case "SELECT_CELL":
      case "SET_SELECTION":
        if (!this.focusedInputId) {
          break;
        }
        const all = this.getSelectionInputValue(this.focusedInputId);
        const selectedZones = this.inputHasSingleRange[this.focusedInputId]
          ? [this.getters.getSelectedZone()]
          : this.getters.getSelectedZones();
        const selectedXCs = selectedZones.map(zoneToXc).filter((zoneXc) => !all.includes(zoneXc));
        const inputSheetId = this.activeSheets[this.focusedInputId];
        const sheetId = this.getters.getActiveSheetId();
        const sheetName = this.getters.getSheetName(sheetId);
        this.add(
          selectedXCs.map((xc) =>
            sheetId === inputSheetId ? xc : `${getComposerSheetName(sheetName)}!${xc}`
          )
        );
        break;
      case "PREPARE_SELECTION_EXPANSION": {
        const [id, index] = [this.focusedInputId, this.focusedRange];
        if (id !== null && index !== null && !this.inputHasSingleRange[id]) {
          this.willAddNewRange = this.inputs[id][index].xc.trim() !== "";
        }
        break;
      }
    }
  }

  // ---------------------------------------------------------------------------
  // Getters
  // ---------------------------------------------------------------------------
  /**
   * Return a list of all valid XCs.
   * e.g. ["A1", "Sheet2!B3", "E12"]
   */
  getSelectionInput(id: UID): (RangeInputValue & { isFocused: boolean })[] {
    if (!this.inputs[id]) {
      return [];
    }
    return this.inputs[id].map((input, index) =>
      Object.assign({}, input, {
        color:
          this.focusedInputId === id && this.focusedRange !== null && this.isRangeValid(input.xc)
            ? input.color
            : null,
        isFocused: this.focusedInputId === id && this.focusedRange === index,
      })
    );
  }

  isRangeValid(xc: string): boolean {
    if (!xc) {
      return false;
    }
    const [rangeXc, sheetName] = xc.split("!").reverse();
    return (
      rangeXc.match(rangeReference) !== null &&
      (sheetName === undefined || this.getters.getSheetIdByName(sheetName) !== undefined)
    );
  }

  getSelectionInputValue(id: UID): string[] {
    return this.cleanInputs(
      this.inputs[id].map((range) => {
        return range.xc ? range.xc : "";
      })
    );
  }

  getSelectionInputHighlights(): [string, string][] {
    if (!this.focusedInputId) {
      return [];
    }
    return this.inputs[this.focusedInputId]
      .map((input) => this.inputToHighlights(this.focusedInputId!, input))
      .flat();
  }

  // ---------------------------------------------------------------------------
  // Other
  // ---------------------------------------------------------------------------

  private initInput(id: UID, initialRanges: string[], inputHasSingleRange: boolean = false) {
    this.inputs[id] = [];
    this.insertNewRange(id, 0, initialRanges);
    this.activeSheets[id] = this.getters.getActiveSheetId();
    this.inputHasSingleRange[id] = inputHasSingleRange;
    if (this.inputs[id].length === 0) {
      this.dispatch("ADD_EMPTY_RANGE", { id });
    }
  }

  /**
   * Focus a given range or remove the focus.
   */
  private focus(id: UID, index: number | null) {
    this.focusedInputId = id;
    this.focusedRange = index;
  }

  private focusLast(id: UID) {
    this.focus(id, this.inputs[id].length - 1);
  }

  private unfocus() {
    this.focusedInputId = null;
    this.focusedRange = null;
  }

  private add(newRanges: string[]) {
    if (
      this.focusedInputId === null ||
      this.focusedRange === null ||
      this.getters.isSelectingForComposer() ||
      newRanges.length === 0
    ) {
      return;
    }
    const mode = this.getters.getSelectionMode();
    if (mode === SelectionMode.expanding && this.willAddNewRange) {
      const id = this.focusedInputId;
      this.insertNewRange(id, this.inputs[id].length, newRanges);
      this.focusLast(this.focusedInputId);
      this.willAddNewRange = false;
    } else {
      this.setRange(this.focusedInputId, this.focusedRange, newRanges);
    }
  }

  private setContent(id: string, index: number, xc: string) {
    this.inputs[id][index] = {
      ...this.inputs[id][index],
      id: uuidGenerator.uuidv4(),
      xc,
    };
  }

  /**
   * Insert new inputs after the given index.
   */
  private insertNewRange(id: string, index: number, values: string[]) {
    this.inputs[id].splice(
      index,
      0,
      ...values.map((xc, i) => ({
        xc,
        id: (this.inputs[id].length + i + 1).toString(),
        color: getNextColor(),
      }))
    );
  }

  /**
   * Set a new value in a given range input. If more than one value is provided,
   * new inputs will be added.
   */
  private setRange(id: UID, index: number, values: string[]) {
    const [, ...additionalValues] = values;
    this.setContent(id, index, values[0]);
    this.insertNewRange(id, index + 1, additionalValues);
    // focus the last newly added range
    if (additionalValues.length) {
      this.focus(id, index + additionalValues.length);
    }
  }

  private removeRange(id: UID, index: number) {
    this.inputs[id].splice(index, 1);
    if (this.focusedInputId === id && this.focusedRange !== null) {
      this.focusLast(id);
    }
  }

  /**
   * Convert highlights input format to the command format.
   * The first xc in the input range will keep its color.
   * Invalid ranges and ranges from other sheets than the active sheets
   * are ignored.
   */
  private inputToHighlights(
    id: UID,
    { xc, color }: Pick<RangeInputValue, "xc" | "color">
  ): [string, string][] {
    const ranges = this.cleanInputs([xc])
      .filter((range) => this.isRangeValid(range))
      .filter((reference) => this.shouldBeHighlighted(this.activeSheets[id], reference));
    if (ranges.length === 0) return [];
    const [fromInput, ...otherRanges] = ranges;
    const highlights: [string, string][] = [[fromInput, color || getNextColor()]];
    for (const range of otherRanges) {
      highlights.push([range, getNextColor()]);
    }
    return highlights;
  }

  private cleanInputs(ranges: string[]): string[] {
    return ranges
      .map((xc) => xc.split(","))
      .flat()
      .map((xc) => xc.trim())
      .filter((xc) => xc !== "");
  }

  /**
   * Check if a cell or range reference should be highlighted.
   * It should be highlighted if it references the current active sheet.
   * Note that if no sheet name is given in the reference ("A1"), it refers to the
   * active sheet when the selection input was enabled which might be different from
   * the current active sheet.
   */
  private shouldBeHighlighted(inputSheetId: UID, reference: string): boolean {
    const sheetName = reference.split("!").reverse()[1];
    const sheetId = this.getters.getSheetIdByName(sheetName);
    const activeSheetId = this.getters.getActiveSheet().id;
    const valid = this.isRangeValid(reference);
    return (
      valid &&
      (sheetId === activeSheetId || (sheetId === undefined && activeSheetId === inputSheetId))
    );
  }
  /**
   * Return the index of a range given its id
   * or `null` if the range is not found.
   */
  private getIndex(id: UID, rangeId: string | null): number | null {
    const index = this.inputs[id].findIndex((range) => range.id === rangeId);
    return index >= 0 ? index : null;
  }
}<|MERGE_RESOLUTION|>--- conflicted
+++ resolved
@@ -28,16 +28,12 @@
 export class SelectionInputPlugin extends UIPlugin {
   static modes: Mode[] = ["normal"];
   static layers = [LAYERS.Highlights];
-<<<<<<< HEAD
-  static getters = ["getSelectionInput", "getSelectionInputValue", "isRangeValid"] as const;
-=======
   static getters = [
     "getSelectionInput",
     "getSelectionInputValue",
     "isRangeValid",
     "getSelectionInputHighlights",
-  ];
->>>>>>> f6336660
+  ] as const;
 
   private inputs: Record<UID, RangeInputValue[]> = {};
   private activeSheets: Record<UID, UID> = {};
