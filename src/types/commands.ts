import { ComposerSelection } from "../plugins/ui/edition";
import { ReplaceOptions, SearchOptions } from "../plugins/ui/find_and_replace";
<<<<<<< HEAD
import { ChartUIDefinitionUpdate } from "./chart";
import { BorderCommand, ChartUIDefinition, ConditionalFormat, Figure, Style, Zone } from "./index";
import { Border, Cell, CellPosition, ClipboardOptions, Dimension, UID } from "./misc";
=======
import {
  BorderCommand,
  ConditionalFormat,
  CreateChartDefinition,
  Figure,
  Style,
  Zone,
} from "./index";
import { Border, Cell, CellPosition, ClipboardOptions, Dimension, Increment, UID } from "./misc";
>>>>>>> de1ce755

// -----------------------------------------------------------------------------
// Grid commands
// -----------------------------------------------------------------------------

/**
 * There are two kinds of commands: CoreCommands and LocalCommands
 *
 * - CoreCommands are commands that
 *   1. manipulate the imported/exported spreadsheet state
 *   2. are shared in collaborative environment
 *
 * - LocalCommands: every other command
 *   1. manipulate the local state
 *   2. can be converted into CoreCommands
 *   3. are not shared in collaborative environment
 *
 * For example, "RESIZE_COLUMNS_ROWS" is a CoreCommand. "AUTORESIZE_COLUMNS"
 * can be (locally) converted into a "RESIZE_COLUMNS_ROWS", and therefore, is not a
 * CoreCommand.
 *
 * CoreCommands should be "device agnostic". This means that they should
 * contain all the information necessary to perform their job. Local commands
 * can use inferred information from the local internal state, such as the
 * active sheet.
 */

export interface BaseCommand {
  interactive?: boolean;
}

export interface SheetDependentCommand {
  sheetId: UID;
}

export function isSheetDependent(cmd: CoreCommand): boolean {
  return "sheetId" in cmd;
}

export interface GridDependentCommand {
  dimension: Dimension;
}

export function isGridDependent(cmd: CoreCommand): boolean {
  return "dimension" in cmd;
}

export interface TargetDependentCommand {
  target: Zone[];
}

export function isTargetDependent(cmd: CoreCommand): boolean {
  return "target" in cmd;
}

export interface PositionDependentCommand {
  col: number;
  row: number;
}

export function isPositionDependent(cmd: CoreCommand): boolean {
  return "col" in cmd && "row" in cmd;
}

export const readonlyAllowedCommands = new Set<CommandTypes>([
  "START",
  "ACTIVATE_SHEET",

  "COPY",

  "START_SELECTION",
  "SET_SELECTION",
  "ALTER_SELECTION",
  "START_SELECTION_EXPANSION",
  "PREPARE_SELECTION_EXPANSION",
  "STOP_SELECTION",

  "RESIZE_VIEWPORT",
  "SET_VIEWPORT_OFFSET",

  "SELECT_ALL",
  "SELECT_CELL",
  "SELECT_COLUMN",
  "SELECT_ROW",
  "SELECT_FIGURE",

  "MOVE_POSITION",

  "SELECT_SEARCH_NEXT_MATCH",
  "SELECT_SEARCH_PREVIOUS_MATCH",
  "REFRESH_SEARCH",
  "UPDATE_SEARCH",
  "CLEAR_SEARCH",

  "EVALUATE_CELLS",

  "SET_CURRENT_CONTENT",

  "SET_FORMULA_VISIBILITY",
]);

export const coreTypes = new Set<CoreCommandTypes>([
  /** CELLS */
  "UPDATE_CELL",
  "UPDATE_CELL_POSITION",
  "CLEAR_CELL",
  "DELETE_CONTENT",

  /** GRID SHAPE */
  "ADD_COLUMNS_ROWS",
  "REMOVE_COLUMNS_ROWS",
  "RESIZE_COLUMNS_ROWS",
  "HIDE_COLUMNS_ROWS",
  "UNHIDE_COLUMNS_ROWS",
  "SET_GRID_LINES_VISIBILITY",

  /** MERGE */
  "ADD_MERGE",
  "REMOVE_MERGE",

  /** SHEETS MANIPULATION */
  "CREATE_SHEET",
  "DELETE_SHEET",
  "DUPLICATE_SHEET",
  "MOVE_SHEET",
  "RENAME_SHEET",

  /** CONDITIONAL FORMAT */
  "ADD_CONDITIONAL_FORMAT",
  "REMOVE_CONDITIONAL_FORMAT",

  /** FIGURES */
  "CREATE_FIGURE",
  "DELETE_FIGURE",
  "UPDATE_FIGURE",

  /** FORMATTING */
  "SET_FORMATTING",
  "CLEAR_FORMATTING",
  "SET_BORDER",
  "SET_DECIMAL",

  /** CHART */
  "CREATE_CHART",
  "UPDATE_CHART",
]);

export function isCoreCommand(cmd: Command): cmd is CoreCommand {
  return coreTypes.has(cmd.type as any);
}

export function canExecuteInReadonly(cmd: Command): boolean {
  return readonlyAllowedCommands.has(cmd.type);
}

// Core Commands
// ------------------------------------------------

//------------------------------------------------------------------------------
// Cells
//------------------------------------------------------------------------------
export interface UpdateCellCommand
  extends BaseCommand,
    SheetDependentCommand,
    PositionDependentCommand {
  type: "UPDATE_CELL";
  content?: string;
  style?: Style | null;
  format?: string;
}

export interface UpdateCellPositionCommand
  extends BaseCommand,
    SheetDependentCommand,
    PositionDependentCommand {
  type: "UPDATE_CELL_POSITION";
  cell?: Cell;
  cellId: UID;
}

//------------------------------------------------------------------------------
// Grid Shape
//------------------------------------------------------------------------------

export interface AddColumnsRowsCommand
  extends BaseCommand,
    SheetDependentCommand,
    GridDependentCommand {
  type: "ADD_COLUMNS_ROWS";
  base: number;
  quantity: number;
  position: "before" | "after";
}

export interface RemoveColumnsRowsCommand
  extends BaseCommand,
    SheetDependentCommand,
    GridDependentCommand {
  type: "REMOVE_COLUMNS_ROWS";
  elements: number[];
}

export interface ResizeColumnsRowsCommand
  extends BaseCommand,
    SheetDependentCommand,
    GridDependentCommand {
  type: "RESIZE_COLUMNS_ROWS";
  elements: number[];
  size: number;
}

export interface HideColumnsRowsCommand
  extends BaseCommand,
    SheetDependentCommand,
    GridDependentCommand {
  type: "HIDE_COLUMNS_ROWS";
  elements: number[];
}
export interface UnhideColumnsRowsCommand
  extends BaseCommand,
    SheetDependentCommand,
    GridDependentCommand {
  type: "UNHIDE_COLUMNS_ROWS";
  elements: number[];
}
export interface SetGridLinesVisibilityCommand extends BaseCommand, SheetDependentCommand {
  type: "SET_GRID_LINES_VISIBILITY";
  areGridLinesVisible: boolean;
}

//------------------------------------------------------------------------------
// Merge
//------------------------------------------------------------------------------

export interface AddMergeCommand
  extends BaseCommand,
    SheetDependentCommand,
    TargetDependentCommand {
  type: "ADD_MERGE";
  force?: boolean;
}

export interface RemoveMergeCommand
  extends BaseCommand,
    SheetDependentCommand,
    TargetDependentCommand {
  type: "REMOVE_MERGE";
}

//------------------------------------------------------------------------------
// Sheets Manipulation
//------------------------------------------------------------------------------

export interface CreateSheetCommand extends BaseCommand, SheetDependentCommand {
  type: "CREATE_SHEET";
  position: number;
  cols?: number;
  rows?: number;
}

export interface DeleteSheetCommand extends BaseCommand, SheetDependentCommand {
  type: "DELETE_SHEET";
}

export interface DuplicateSheetCommand extends BaseCommand, SheetDependentCommand {
  type: "DUPLICATE_SHEET";
  sheetIdTo: UID;
}

export interface MoveSheetCommand extends BaseCommand, SheetDependentCommand {
  type: "MOVE_SHEET";
  direction: "left" | "right";
}

export interface RenameSheetCommand extends BaseCommand, SheetDependentCommand {
  type: "RENAME_SHEET";
  name?: string;
}

//------------------------------------------------------------------------------
// Conditional Format
//------------------------------------------------------------------------------

/**
 * todo: use id instead of a list. this is not safe to serialize and send to
 * another user
 */
export interface AddConditionalFormatCommand
  extends BaseCommand,
    SheetDependentCommand,
    TargetDependentCommand {
  type: "ADD_CONDITIONAL_FORMAT";
  cf: Omit<ConditionalFormat, "ranges">;
}

export interface RemoveConditionalFormatCommand extends BaseCommand, SheetDependentCommand {
  type: "REMOVE_CONDITIONAL_FORMAT";
  id: string;
}

//------------------------------------------------------------------------------
// Figures
//------------------------------------------------------------------------------

export interface CreateFigureCommand extends BaseCommand, SheetDependentCommand {
  type: "CREATE_FIGURE";
  figure: Figure;
}

export interface UpdateFigureCommand extends BaseCommand, Partial<Figure>, SheetDependentCommand {
  type: "UPDATE_FIGURE";
  id: UID;
}

export interface DeleteFigureCommand extends BaseCommand, SheetDependentCommand {
  type: "DELETE_FIGURE";
  id: UID;
}

//------------------------------------------------------------------------------
// Chart
//------------------------------------------------------------------------------

export interface CreateChartCommand extends BaseCommand, SheetDependentCommand {
  type: "CREATE_CHART";
  id: UID;
  position?: { x: number; y: number };
  definition: ChartUIDefinition;
}

export interface UpdateChartCommand extends BaseCommand, SheetDependentCommand {
  type: "UPDATE_CHART";
  id: UID;
  definition: ChartUIDefinitionUpdate;
}

export interface RefreshChartCommand extends BaseCommand {
  type: "REFRESH_CHART";
  id: UID;
}

export interface SetFormattingCommand
  extends BaseCommand,
    SheetDependentCommand,
    TargetDependentCommand {
  type: "SET_FORMATTING";
  style?: Style;
  border?: BorderCommand;
  format?: string;
}

export interface SetBorderCommand
  extends BaseCommand,
    SheetDependentCommand,
    PositionDependentCommand {
  type: "SET_BORDER";
  border: Border | undefined;
}

export interface ClearFormattingCommand
  extends BaseCommand,
    SheetDependentCommand,
    TargetDependentCommand {
  type: "CLEAR_FORMATTING";
}

export interface SetDecimalCommand
  extends BaseCommand,
    SheetDependentCommand,
    TargetDependentCommand {
  type: "SET_DECIMAL";
  step: number;
}

// Local Commands
// ------------------------------------------------
export interface DeleteSheetConfirmationCommand extends BaseCommand {
  type: "DELETE_SHEET_CONFIRMATION";
  sheetId: UID;
}

export interface CopyCommand extends BaseCommand {
  type: "COPY";
  target: Zone[];
}

export interface CutCommand extends BaseCommand {
  type: "CUT";
  target: Zone[];
}

export interface PasteCommand extends BaseCommand {
  type: "PASTE";
  target: Zone[];
  pasteOption?: ClipboardOptions;
  force?: boolean;
}

export interface CutAndPasteCommand extends BaseCommand {
  type: "CUT_AND_PASTE";
  source: Zone;
  target: Zone;
}

export interface AutoFillCellCommand extends BaseCommand {
  type: "AUTOFILL_CELL";
  originCol: number;
  originRow: number;
  col: number;
  row: number;
  content?: string;
  style?: Style | null;
  border?: Border;
  format?: string;
}

export interface ActivatePaintFormatCommand extends BaseCommand {
  type: "ACTIVATE_PAINT_FORMAT";
  target: Zone[];
}

export interface PasteFromOSClipboardCommand extends BaseCommand {
  type: "PASTE_FROM_OS_CLIPBOARD";
  target: Zone[];
  text: string;
}

export interface AutoresizeColumnsCommand extends BaseCommand {
  type: "AUTORESIZE_COLUMNS";
  sheetId: UID;
  cols: number[];
}

export interface AutoresizeRowsCommand extends BaseCommand {
  type: "AUTORESIZE_ROWS";
  sheetId: UID;
  rows: number[];
}

export interface MovePositionCommand extends BaseCommand {
  type: "MOVE_POSITION";
  deltaX: Increment;
  deltaY: Increment;
}

export interface ActivateSheetCommand extends BaseCommand {
  type: "ACTIVATE_SHEET";
  sheetIdFrom: UID;
  sheetIdTo: UID;
}

export interface SelectCellCommand extends BaseCommand {
  type: "SELECT_CELL";
  col: number;
  row: number;
}

export interface SetSelectionCommand extends BaseCommand {
  type: "SET_SELECTION";
  anchor: [number, number];
  zones: Zone[];
  anchorZone: Zone;
  strict?: boolean;
}

/**
 * Set the selection mode to `selecting`.
 * The user is currently selecting some cells.
 */
export interface StartSelectionCommand extends BaseCommand {
  type: "START_SELECTION";
}

/**
 * Set the selection mode to `readyToExpand`.
 * The user is ready to expand the selected zones with a new
 * selection (i.e. add an other zone the to currently selected zones).
 * In other words, the next selection will be added to the
 * current selection if this mode is active.
 */
export interface PrepareExpansionCommand extends BaseCommand {
  type: "PREPARE_SELECTION_EXPANSION";
}

/**
 * Set the selection mode to `expanding`.
 * This mode means that the user is currently selecting
 * a new zone which will be added to the current selection.
 */
export interface StartExpansionCommand extends BaseCommand {
  type: "START_SELECTION_EXPANSION";
}

/**
 * Set the selection mode to `idle`.
 */
export interface StopSelectionCommand extends BaseCommand {
  type: "STOP_SELECTION";
}

/**
 * When selection highlight is enabled, every selection will
 * be highlighted. Each selected zone have a different color.
 */
export interface HighlightSelectionCommand extends BaseCommand {
  type: "HIGHLIGHT_SELECTION";
  enabled: boolean;
}

/**
 * Add some highlights as pending highlights.
 * When highlight selection is enabled, pending highlights
 * are removed at every new selection.
 */
export interface AddPendingHighlightCommand extends BaseCommand {
  type: "ADD_PENDING_HIGHLIGHTS";
  ranges: { [range: string]: string };
}

/**
 * Removes all pending highlights.
 */
export interface ResetPendingHighlightCommand extends BaseCommand {
  type: "RESET_PENDING_HIGHLIGHT";
}

/**
 * Set a color to be used for the next selection to highlight.
 * The color is only used when selection highlight is enabled.
 */
export interface SetColorCommand extends BaseCommand {
  type: "SET_HIGHLIGHT_COLOR";
  color: string;
}

export interface SelectColumnCommand extends BaseCommand {
  type: "SELECT_COLUMN";
  index: number;
  createRange?: boolean;
  updateRange?: boolean;
}

export interface SelectRowCommand extends BaseCommand {
  type: "SELECT_ROW";
  index: number;
  createRange?: boolean;
  updateRange?: boolean;
}

export interface SelectAllCommand extends BaseCommand {
  type: "SELECT_ALL";
}

export interface AlterSelectionCommand extends BaseCommand {
  type: "ALTER_SELECTION";
  delta?: [Increment, Increment];
  cell?: [number, number];
}

export interface EvaluateCellsCommand extends BaseCommand {
  type: "EVALUATE_CELLS";
  sheetId: UID;
  onlyWaiting?: boolean;
}

export interface AddHighlightsCommand extends BaseCommand {
  type: "ADD_HIGHLIGHTS";
  ranges: { [range: string]: string };
}

/**
 * Remove the given highlights.
 */
export interface RemoveHighlightsCommand extends BaseCommand {
  type: "REMOVE_HIGHLIGHTS";
  /**
   * Ranges to remove. Keys are ranges in XC format and values
   * are the associated colors.
   * e.g. { B4: "#e2e2e2" }
   */
  ranges: { [range: string]: string };
}
export interface RemoveAllHighlightsCommand extends BaseCommand {
  type: "REMOVE_ALL_HIGHLIGHTS";
}

export interface StopComposerSelectionCommand extends BaseCommand {
  type: "STOP_COMPOSER_RANGE_SELECTION";
}

export interface StartEditionCommand extends BaseCommand {
  type: "START_EDITION";
  text?: string;
  selection?: ComposerSelection;
}

export interface StopEditionCommand extends BaseCommand {
  type: "STOP_EDITION";
  cancel?: boolean;
}

export interface SetCurrentContentCommand extends BaseCommand {
  type: "SET_CURRENT_CONTENT";
  content: string;
  selection?: ComposerSelection;
}

export interface ChangeComposerSelectionCommand extends BaseCommand {
  type: "CHANGE_COMPOSER_CURSOR_SELECTION";
  start: number;
  end: number;
}

export interface ReplaceComposerSelectionCommand extends BaseCommand {
  type: "REPLACE_COMPOSER_CURSOR_SELECTION";
  text: string;
}

export interface ShowFormulaCommand extends BaseCommand {
  type: "SET_FORMULA_VISIBILITY";
  show: boolean;
}

export interface DeleteContentCommand extends BaseCommand {
  type: "DELETE_CONTENT";
  sheetId: UID;
  target: Zone[];
}

export interface ClearCellCommand extends BaseCommand {
  type: "CLEAR_CELL";
  sheetId: UID;
  col: number;
  row: number;
}

export interface UndoCommand extends BaseCommand {
  type: "UNDO";
  commands: readonly CoreCommand[];
}

export interface RedoCommand extends BaseCommand {
  type: "REDO";
  commands: readonly CoreCommand[];
}

export interface RequestUndoCommand extends BaseCommand {
  type: "REQUEST_UNDO";
}

export interface RequestRedoCommand extends BaseCommand {
  type: "REQUEST_REDO";
}

export interface StartCommand extends BaseCommand {
  type: "START";
}

export interface AutofillCommand extends BaseCommand {
  type: "AUTOFILL";
}

export interface AutofillSelectCommand extends BaseCommand {
  type: "AUTOFILL_SELECT";
  col: number;
  row: number;
}

export interface AutofillAutoCommand extends BaseCommand {
  type: "AUTOFILL_AUTO";
}

/**
 * Create a new state for a SelectionInput component
 */
export interface NewInputCommand extends BaseCommand {
  type: "ENABLE_NEW_SELECTION_INPUT";
  /**
   * Identifier to use to reference this state.
   */
  id: string;
  /**
   * Initial ranges for the state.
   * e.g. ["B4", "A1:A3"]
   */
  initialRanges?: string[];
  /**
   * Maximum number of ranges allowed
   */
  maximumRanges?: number;
}

/**
 * Delete an identified SelectionInput state.
 */
export interface RemoveInputCommand extends BaseCommand {
  type: "DISABLE_SELECTION_INPUT";
  /** SelectionComponent id */
  id: string;
}

/**
 * Set the focus on a given range of a SelectionComponent state.
 */
export interface FocusInputCommand extends BaseCommand {
  type: "FOCUS_RANGE";
  /** SelectionComponent id */
  id: string;
  /**
   * Range to focus. If `null` is given, removes the focus entirely.
   */
  rangeId: string | null;
}

/**
 * Add an empty range at the end of a SelectionComponent state
 * and focus it.
 */
export interface AddEmptyRangeCommand extends BaseCommand {
  type: "ADD_EMPTY_RANGE";
  /** SelectionComponent id */
  id: string;
}

/**
 * Remove a given range in a SelectionComponent state
 */
export interface RemoveRangeCommand extends BaseCommand {
  type: "REMOVE_RANGE";
  /** SelectionComponent id */
  id: string;
  /** The range to be removed */
  rangeId: string;
}

/**
 * Set a new value for a given range of a SelectionComponent state.
 */
export interface ChangeRangeCommand extends BaseCommand {
  type: "CHANGE_RANGE";
  /** SelectionComponent id */
  id: string;
  /** The range to be changed */
  rangeId: string;
  /**
   * Range to set in the input. Invalid ranges are also accepted.
   * e.g. "B2:B3" or the invalid "A5:"
   */
  value: string;
}

export interface SelectFigureCommand extends BaseCommand {
  type: "SELECT_FIGURE";
  id: UID;
}

export interface UpdateSearchCommand extends BaseCommand {
  type: "UPDATE_SEARCH";
  toSearch: string;
  searchOptions: SearchOptions;
}

export interface ClearSearchCommand extends BaseCommand {
  type: "CLEAR_SEARCH";
}
export interface RefreshSearchCommand extends BaseCommand {
  type: "REFRESH_SEARCH";
}

export interface SelectSearchPreviousCommand extends BaseCommand {
  type: "SELECT_SEARCH_PREVIOUS_MATCH";
}

export interface SelectSearchNextCommand extends BaseCommand {
  type: "SELECT_SEARCH_NEXT_MATCH";
}

export interface ReplaceSearchCommand extends BaseCommand {
  type: "REPLACE_SEARCH";
  replaceWith: string;
  replaceOptions: ReplaceOptions;
}
export interface ReplaceAllSearchCommand extends BaseCommand {
  type: "REPLACE_ALL_SEARCH";
  replaceWith: string;
  replaceOptions: ReplaceOptions;
}

export interface SortCommand extends BaseCommand {
  type: "SORT_CELLS";
  sheetId: UID;
  anchor: [number, number];
  zone: Zone;
  sortDirection: SortDirection;
}

export type SortDirection = "ascending" | "descending";

export interface ResizeViewportCommand extends BaseCommand {
  type: "RESIZE_VIEWPORT";
  width: number;
  height: number;
}

export interface SetViewportOffsetCommand extends BaseCommand {
  type: "SET_VIEWPORT_OFFSET";
  offsetX: number;
  offsetY: number;
}

/**
 * Sum data according to the selected zone(s) in the appropriated
 * cells.
 */
export interface SumSelectionCommand extends BaseCommand {
  type: "SUM_SELECTION";
}

export interface DeleteCellCommand extends BaseCommand {
  type: "DELETE_CELL";
  shiftDimension: Dimension;
  zone: Zone;
}

export interface InsertCellCommand extends BaseCommand {
  type: "INSERT_CELL";
  shiftDimension: Dimension;
  zone: Zone;
}

export interface PasteCFCommand extends BaseCommand {
  type: "PASTE_CONDITIONAL_FORMAT";
  origin: CellPosition;
  target: CellPosition;
  operation: "CUT" | "COPY";
}

export interface EvaluateAllSheetsCommand extends BaseCommand {
  type: "EVALUATE_ALL_SHEETS";
}

export type CoreCommand =
  // /** History */
  // | SelectiveUndoCommand
  // | SelectiveRedoCommand

  /** CELLS */
  | UpdateCellCommand
  | UpdateCellPositionCommand
  | ClearCellCommand
  | DeleteContentCommand
  | SetDecimalCommand

  /** GRID SHAPE */
  | AddColumnsRowsCommand
  | RemoveColumnsRowsCommand
  | ResizeColumnsRowsCommand
  | HideColumnsRowsCommand
  | UnhideColumnsRowsCommand
  | SetGridLinesVisibilityCommand

  /** MERGE */
  | AddMergeCommand
  | RemoveMergeCommand

  /** SHEETS MANIPULATION */
  | CreateSheetCommand
  | DeleteSheetCommand
  | DuplicateSheetCommand
  | MoveSheetCommand
  | RenameSheetCommand

  /** CONDITIONAL FORMAT */
  | AddConditionalFormatCommand
  | RemoveConditionalFormatCommand

  /** FIGURES */
  | CreateFigureCommand
  | DeleteFigureCommand
  | UpdateFigureCommand

  /** FORMATTING */
  | SetFormattingCommand
  | ClearFormattingCommand
  | SetBorderCommand

  /** CHART */
  | CreateChartCommand
  | UpdateChartCommand;

export type LocalCommand =
  | RequestUndoCommand
  | RequestRedoCommand
  | UndoCommand
  | RedoCommand
  | NewInputCommand
  | RemoveInputCommand
  | FocusInputCommand
  | AddEmptyRangeCommand
  | RemoveRangeCommand
  | ChangeRangeCommand
  | CopyCommand
  | CutCommand
  | PasteCommand
  | CutAndPasteCommand
  | AutoFillCellCommand
  | PasteFromOSClipboardCommand
  | ActivatePaintFormatCommand
  | PasteCFCommand
  | AutoresizeColumnsCommand
  | AutoresizeRowsCommand
  | MovePositionCommand
  | DeleteSheetConfirmationCommand
  | ActivateSheetCommand
  | StartSelectionCommand
  | StartExpansionCommand
  | PrepareExpansionCommand
  | StopSelectionCommand
  | SelectCellCommand
  | SetSelectionCommand
  | SelectColumnCommand
  | SelectRowCommand
  | SelectAllCommand
  | AlterSelectionCommand
  | EvaluateCellsCommand
  | AddHighlightsCommand
  | RemoveHighlightsCommand
  | RemoveAllHighlightsCommand
  | HighlightSelectionCommand
  | AddPendingHighlightCommand
  | ResetPendingHighlightCommand
  | SetColorCommand
  | StopComposerSelectionCommand
  | StartEditionCommand
  | StopEditionCommand
  | SetCurrentContentCommand
  | ChangeComposerSelectionCommand
  | ReplaceComposerSelectionCommand
  | StartCommand
  | AutofillCommand
  | AutofillSelectCommand
  | ShowFormulaCommand
  | AutofillAutoCommand
  | SelectFigureCommand
  | UpdateSearchCommand
  | RefreshSearchCommand
  | ClearSearchCommand
  | SelectSearchPreviousCommand
  | SelectSearchNextCommand
  | ReplaceSearchCommand
  | ReplaceAllSearchCommand
  | SortCommand
  | ResizeViewportCommand
  | RefreshChartCommand
  | SumSelectionCommand
  | DeleteCellCommand
  | InsertCellCommand
  | SetViewportOffsetCommand
  | EvaluateAllSheetsCommand;

export type Command = CoreCommand | LocalCommand;

export const enum CommandResult {
  Success,
  CancelledForUnknownReason,
  WillRemoveExistingMerge,
  MergeIsDestructive,
  CellIsMerged,
  EmptyUndoStack,
  EmptyRedoStack,
  NotEnoughElements,
  NotEnoughSheets,
  MissingSheetName,
  DuplicatedSheetName,
  ForbiddenCharactersInSheetName,
  WrongSheetMove,
  WrongSheetPosition,
  InvalidAnchorZone,
  SelectionOutOfBound,
  TargetOutOfSheet,
  WrongPasteSelection,
  EmptyClipboard,
  InvalidRange,
  InvalidSheetId,
  InputAlreadyFocused,
  MaximumRangesReached,
  InvalidChartDefinition,
  EmptyDataSet,
  InvalidDataSet,
  InvalidLabelRange,
  InvalidAutofillSelection,
  WrongComposerSelection,
  MinBiggerThanMax,
  LowerBiggerThanUpper,
  MidBiggerThanMax,
  MinBiggerThanMid,
  InvalidNumberOfArgs,
  MinNaN,
  MidNaN,
  MaxNaN,
  ValueUpperInflectionNaN,
  ValueLowerInflectionNaN,
  MinAsyncFormulaNotSupported,
  MidAsyncFormulaNotSupported,
  MaxAsyncFormulaNotSupported,
  ValueUpperAsyncFormulaNotSupported,
  ValueLowerAsyncFormulaNotSupported,
  MinInvalidFormula,
  MidInvalidFormula,
  MaxInvalidFormula,
  ValueUpperInvalidFormula,
  ValueLowerInvalidFormula,
  InvalidSortZone,
  WaitingSessionConfirmation,
  MergeOverlap,
  TooManyHiddenElements,
  Readonly,
  InvalidOffset,
  InvalidViewportSize,
}

export interface CommandHandler<T> {
  allowDispatch(command: T): CommandResult;
  beforeHandle(command: T): void;
  handle(command: T): void;
  finalize(): void;
}

export interface CommandDispatcher {
  dispatch<T extends CommandTypes, C extends Extract<Command, { type: T }>>(
    type: {} extends Omit<C, "type"> ? T : never
  ): CommandResult;
  dispatch<T extends CommandTypes, C extends Extract<Command, { type: T }>>(
    type: T,
    r: Omit<C, "type">
  ): CommandResult;
}

export interface CoreCommandDispatcher {
  dispatch<T extends CoreCommandTypes, C extends Extract<CoreCommand, { type: T }>>(
    type: {} extends Omit<C, "type"> ? T : never
  ): CommandResult;
  dispatch<T extends CoreCommandTypes, C extends Extract<CoreCommand, { type: T }>>(
    type: T,
    r: Omit<C, "type">
  ): CommandResult;
}

export type CommandTypes = Command["type"];
export type CoreCommandTypes = CoreCommand["type"];<|MERGE_RESOLUTION|>--- conflicted
+++ resolved
@@ -1,20 +1,13 @@
 import { ComposerSelection } from "../plugins/ui/edition";
 import { ReplaceOptions, SearchOptions } from "../plugins/ui/find_and_replace";
-<<<<<<< HEAD
-import { ChartUIDefinitionUpdate } from "./chart";
-import { BorderCommand, ChartUIDefinition, ConditionalFormat, Figure, Style, Zone } from "./index";
-import { Border, Cell, CellPosition, ClipboardOptions, Dimension, UID } from "./misc";
-=======
 import {
-  BorderCommand,
+  BorderCommand, ChartUIDefinition, ChartUIDefinitionUpdate,
   ConditionalFormat,
-  CreateChartDefinition,
-  Figure,
+  Figure, Increment,
   Style,
   Zone,
 } from "./index";
-import { Border, Cell, CellPosition, ClipboardOptions, Dimension, Increment, UID } from "./misc";
->>>>>>> de1ce755
+import { Border, Cell, CellPosition, ClipboardOptions, Dimension,  UID } from "./misc";
 
 // -----------------------------------------------------------------------------
 // Grid commands
