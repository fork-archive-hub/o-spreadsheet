export type ArgType =
  | "ANY"
  | "BOOLEAN"
  | "NUMBER"
  | "STRING"
  | "DATE"
  | "RANGE"
  | "RANGE<BOOLEAN>"
  | "RANGE<NUMBER>"
  | "RANGE<STRING>"
<<<<<<< HEAD
  | "META";
=======
  | "RANGE<DATE>";
>>>>>>> d9c5af4f

export interface Arg {
  repeating?: boolean;
  optional?: boolean;
  lazy?: boolean;
  description: string;
  name: string;
  type: ArgType[];
  default?: boolean;
  defaultValue?: any;
}

export enum ReturnFormatType {
  FormatFromArgument = "FormatFromArgument",
}

export interface ReturnSpecificFormat {
  specificFormat: string;
}

export interface AddFunctionDescription {
  description: string;
  compute: (this: EvalContext, ...args: any[]) => any;
  async?: boolean;
  category?: string;
  args: Arg[];
  returns: [ArgType];
  returnFormat?: ReturnFormatType.FormatFromArgument | ReturnSpecificFormat;
}

export interface FunctionDescription extends AddFunctionDescription {
  minArgRequired: number;
  maxArgPossible: number;
  nbrArgRepeating: number;
  getArgToFocus: (argPosition: number) => number;
}

export type EvalContext = {
  __lastFnCalled?: string;
  __originCellXC?: string;
  [key: string]: any;
};<|MERGE_RESOLUTION|>--- conflicted
+++ resolved
@@ -7,12 +7,9 @@
   | "RANGE"
   | "RANGE<BOOLEAN>"
   | "RANGE<NUMBER>"
+  | "RANGE<DATE>"
   | "RANGE<STRING>"
-<<<<<<< HEAD
   | "META";
-=======
-  | "RANGE<DATE>";
->>>>>>> d9c5af4f
 
 export interface Arg {
   repeating?: boolean;
