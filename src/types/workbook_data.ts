--- conflicted
+++ resolved
@@ -1,8 +1,12 @@
-import { ExcelChartDefinition } from "./chart";
+import { CellValue, ExcelChartDefinition } from ".";
 import { ConditionalFormat } from "./conditional_formatting";
 import { Border, Style, UID } from "./misc";
 
-export type Dependencies = (string | number)[];
+export interface Dependencies {
+  references: string[];
+  numbers: number[];
+  strings: string[];
+}
 
 /**
  * Represents a string in which all range references, strings and numbers are
@@ -12,22 +16,15 @@
 
 export type NormalizedFormula = {
   // if the content is a formula (ex. =sum(  a1:b3, 3) + a1, should be stored as
-<<<<<<< HEAD
-  // {formula: "=sum(  |ref1|, 3) + |ref2|"), ["a1:b3","a1"]
-  text: string;
-  dependencies: string[];
-  value?: any;
-=======
   // {formula: "=sum(  |ref1|, |ref2|) + |ref3|"), ["a1:b3","a1"]
   // This normalization applies to range references, numbers and string values
   text: NormalizedFormulaString;
   dependencies: Dependencies;
->>>>>>> 76fc9caf
+  value?: any;
 };
 
 export interface CellData {
   content?: string;
-  formula?: NormalizedFormula;
   style?: number;
   border?: number;
   format?: string;
@@ -75,6 +72,11 @@
   sheets: ExcelSheetData[];
 }
 
+export interface ExcelCellData extends CellData {
+  value: CellValue;
+  isFormula: Boolean;
+}
 export interface ExcelSheetData extends SheetData {
+  cells: { [key: string]: ExcelCellData | undefined };
   charts: FigureData<ExcelChartDefinition>[];
 }