--- conflicted
+++ resolved
@@ -3,9 +3,8 @@
 import { Spreadsheet } from "../../src/components";
 import { args, functionRegistry } from "../../src/functions";
 import { DEBUG } from "../../src/helpers";
-<<<<<<< HEAD
 import { SelectionMode } from "../../src/plugins/ui/selection";
-import { triggerMouseEvent } from "../dom_helper";
+import { simulateClick, triggerMouseEvent } from "../dom_helper";
 import {
   makeTestFixture,
   MockClipboard,
@@ -16,11 +15,6 @@
 jest.mock("../../src/components/composer/content_editable_helper", () =>
   require("./__mocks__/content_editable_helper")
 );
-=======
-import { SelectionMode } from "../../src/plugins/selection";
-import { simulateClick, triggerMouseEvent } from "../dom_helper";
-import { makeTestFixture, MockClipboard, nextTick } from "../helpers";
->>>>>>> 89be95ab
 
 const { xml } = tags;
 const { useRef } = hooks;
@@ -197,14 +191,24 @@
     expect(Object.keys(DEBUG)).toHaveLength(0);
   });
 
-<<<<<<< HEAD
+  test("typing opens composer after toolbar clicked", async () => {
+    await simulateClick(`div[title="Bold"]`);
+    expect(document.activeElement).not.toBeNull();
+    document.activeElement?.dispatchEvent(
+      new KeyboardEvent("keydown", { key: "d", bubbles: true })
+    );
+    await nextTick();
+    expect(parent.model.getters.getEditionMode()).toBe("editing");
+    expect(parent.model.getters.getCurrentContent()).toBe("d");
+  });
+
   test("can open/close search with ctrl+h", async () => {
+    await nextTick();
     document.activeElement!.dispatchEvent(
       new KeyboardEvent("keydown", { key: "H", ctrlKey: true, bubbles: true })
     );
     await nextTick();
     expect(document.querySelectorAll(".o-sidePanel").length).toBe(1);
-    await nextTick();
     document.activeElement!.dispatchEvent(
       new KeyboardEvent("keydown", { key: "H", ctrlKey: true, bubbles: true })
     );
@@ -327,15 +331,5 @@
     parent.model.dispatch("SELECT_CELL", { col: 1, row: 1 });
     await nextTick();
     expect(spy).not.toHaveBeenCalled();
-=======
-  test("typing opens composer after toolbar clicked", async () => {
-    await simulateClick(`div[title="Bold"]`);
-    expect(document.activeElement).not.toBeNull();
-    document.activeElement?.dispatchEvent(
-      new KeyboardEvent("keydown", { key: "d", bubbles: true })
-    );
-    expect(parent.model.getters.getEditionMode()).toBe("editing");
-    expect(parent.model.getters.getCurrentContent()).toBe("d");
->>>>>>> 89be95ab
   });
 });