import { Model } from "../../src";
import { toCartesian, toZone } from "../../src/helpers";
import { AutofillPlugin } from "../../src/plugins/ui/autofill";
import { Border, ConditionalFormat, Style } from "../../src/types";
import { DIRECTION } from "../../src/types/index";
import {
  createSheet,
  createSheetWithName,
  merge,
  setCellContent,
  setSelection,
} from "../test_helpers/commands_helpers";
import { getCell, getCellContent, getCellText, getMerges } from "../test_helpers/getters_helpers"; // to have getcontext mocks
import "../test_helpers/helpers";
import { getMergeCellMap, toPosition, XCToMergeCellMap } from "../test_helpers/helpers";

let autoFill: AutofillPlugin;
let model: Model;

/**
<<<<<<< HEAD
 * Select a zone
 */
function selectZone(range: string) {
  const zone = toZone(range);
  model.dispatch("SET_SELECTION", {
    anchor: [zone.left, zone.top],
    zones: [zone],
    anchorZone: zone,
  });
}

/**
=======
>>>>>>> de1ce755
 * Autofill from a zone to a cell
 */
function autofill(from: string, to: string) {
  setSelection(model, [from]);
  const [col, row] = toCartesian(to);
  model.dispatch("AUTOFILL_SELECT", { col, row });
  model.dispatch("AUTOFILL");
}

/**
 * Retrieve the direction from a zone to a cell
 */
function getDirection(from: string, xc: string): DIRECTION {
  setSelection(model, [from]);
  const [col, row] = toCartesian(xc);
  return autoFill["getDirection"](col, row);
}

/**
 * Select a zone to autofill
 */
function select(from: string, xc: string) {
  setSelection(model, [from]);
  const [col, row] = toCartesian(xc);
  model.dispatch("AUTOFILL_SELECT", { col, row });
}

beforeEach(() => {
  model = new Model();
  autoFill = model["handlers"].find(
    (handler) => handler instanceof AutofillPlugin
  )! as AutofillPlugin;
});

describe("Autofill", () => {
  test.each([
    ["C3:D4", "A5", DIRECTION.LEFT],
    ["C3:D4", "B5", DIRECTION.DOWN],
    ["C3:D4", "D5", DIRECTION.DOWN],
    ["C3:D4", "E5", DIRECTION.DOWN],
    ["C3:D4", "F5", DIRECTION.RIGHT],
    ["C3:D4", "C2", DIRECTION.UP],
    ["C3:D4", "B2", DIRECTION.UP],
    ["C3:D4", "A2", DIRECTION.LEFT],
    ["C3:D4", "E2", DIRECTION.UP],
    ["C3:D4", "F2", DIRECTION.RIGHT],
    ["C3:D4", "B3", DIRECTION.LEFT],
    ["C3:D4", "E4", DIRECTION.RIGHT],
  ])("From %s, selecting %s, should return the direction %s", (from, xc, direction) => {
    expect(getDirection(from, xc)).toBe(direction);
  });

  test.each([
    ["C3:D4", "A5", "A3:B4"],
    ["C3:D4", "B5", "C5:D5"],
    ["C3:D4", "D5", "C5:D5"],
    ["C3:D4", "E5", "C5:D5"],
    ["C3:D4", "F5", "E3:F4"],
    ["C3:D4", "C2", "C2:D2"],
    ["C3:D4", "B2", "C2:D2"],
    ["C3:D4", "A2", "A3:B4"],
    ["C3:D4", "E2", "C2:D2"],
    ["C3:D4", "F2", "E3:F4"],
    ["C3:D4", "B3", "B3:B4"],
    ["C3:D4", "E4", "E3:E4"],
  ])("From %s, selecting %s should select the good zone (%s)", (from, xc, expected) => {
    select(from, xc);
    expect(autoFill["autofillZone"]).toEqual(toZone(expected));
  });

  test.each([
    ["1", "1", "number"],
    ["test", "test", "string"],
    ["=B1", "=B2", "formula"],
    ["01/01/2020", "01/02/2020", "date"],
  ])("Autofill %s DOWN should give %s", (text, expected, expectedType) => {
    setCellContent(model, "A1", text);
    autofill("A1", "A2");
    expect(getCellText(model, "A2")).toBe(expected);
  });

  test("Autofill keep style, border and format", () => {
    const sheetId = model.getters.getActiveSheetId();
    const col = 0;
    const row = 0;
    const border: Border = {
      left: ["thin", "#000"],
    };
    const style: Style = { textColor: "orange" };
    model.dispatch("UPDATE_CELL", {
      col,
      row,
      sheetId,
      style,
      format: "m/d/yyyy",
    });
    model.dispatch("SET_BORDER", { sheetId, col, row, border });
    autofill("A1", "A2");
    const cell = getCell(model, "A2")!;
    expect(cell.style).toEqual(style);
    expect(model.getters.getCellBorder(sheetId, 0, 1)).toEqual(border);
    expect(cell.format).toBe("m/d/yyyy");
  });

  test("Autofill add CF to target cell if present in origin cell", () => {
    setCellContent(model, "A1", "1");
    autofill("A1", "A4");
    const cf: ConditionalFormat = {
      ranges: ["A1", "A2"],
      id: "1",
      rule: {
        values: ["1"],
        operator: "Equal",
        type: "CellIsRule",
        style: {
          fillColor: "#FF0000",
        },
      },
    };
    model.dispatch("ADD_CONDITIONAL_FORMAT", {
      cf,
      sheetId: model.getters.getActiveSheetId(),
      target: cf.ranges.map(toZone),
    });
    expect(model.getters.getConditionalStyle(...toCartesian("A1"))).toEqual({
      fillColor: "#FF0000",
    });
    expect(model.getters.getConditionalStyle(...toCartesian("A2"))).toEqual({
      fillColor: "#FF0000",
    });
    expect(model.getters.getConditionalStyle(...toCartesian("A3"))).toBeFalsy();
    expect(model.getters.getConditionalStyle(...toCartesian("A4"))).toBeFalsy();
    autofill("A1:A4", "A8");
    expect(model.getters.getConditionalStyle(...toCartesian("A5"))).toEqual({
      fillColor: "#FF0000",
    });
    expect(model.getters.getConditionalStyle(...toCartesian("A6"))).toEqual({
      fillColor: "#FF0000",
    });
    expect(model.getters.getConditionalStyle(...toCartesian("A7"))).toBeFalsy();
    expect(model.getters.getConditionalStyle(...toCartesian("A8"))).toBeFalsy();
  });

  describe("Autofill multiple values", () => {
    test("Autofill numbers", () => {
      setCellContent(model, "A1", "1");
      setCellContent(model, "A2", "2");
      autofill("A1:A2", "A6");
      expect(getCellContent(model, "A3")).toBe("3");
      expect(getCellContent(model, "A4")).toBe("4");
      expect(getCellContent(model, "A5")).toBe("5");
      expect(getCellContent(model, "A6")).toBe("6");
    });

    test("Autofill dates", () => {
      setCellContent(model, "A1", "3/3/2003");
      setCellContent(model, "A2", "3/4/2003");
      autofill("A1:A2", "A6");
      expect(getCellText(model, "A3")).toBe("3/5/2003");
      expect(getCellText(model, "A4")).toBe("3/6/2003");
      expect(getCellText(model, "A5")).toBe("3/7/2003");
      expect(getCellText(model, "A6")).toBe("3/8/2003");
    });

    test("Autofill hours", () => {
      setCellContent(model, "A1", "10:26:04");
      setCellContent(model, "A2", "10:28:08");
      autofill("A1:A2", "A6");
      expect(getCellText(model, "A3")).toBe("10:30:12");
      expect(getCellText(model, "A4")).toBe("10:32:16");
      expect(getCellText(model, "A5")).toBe("10:34:20");
      expect(getCellText(model, "A6")).toBe("10:36:24");
    });

    test("Autofill percent", () => {
      setCellContent(model, "A1", "1%");
      setCellContent(model, "A2", "2%");
      autofill("A1:A2", "A6");
      expect(getCellText(model, "A3")).toBe("3%");
      expect(getCellText(model, "A4")).toBe("4%");
      expect(getCellText(model, "A5")).toBe("5%");
      expect(getCellText(model, "A6")).toBe("6%");
    });

    test("Autofill 2 non-consecutive numbers", () => {
      setCellContent(model, "A1", "1");
      setCellContent(model, "A2", "3");
      autofill("A1:A2", "A6");
      expect(getCellContent(model, "A3")).toBe("5");
      expect(getCellContent(model, "A4")).toBe("7");
      expect(getCellContent(model, "A5")).toBe("9");
      expect(getCellContent(model, "A6")).toBe("11");
    });

    test("Autofill more than 2 consecutive numbers", () => {
      setCellContent(model, "A1", "1");
      setCellContent(model, "A2", "3");
      setCellContent(model, "A3", "5");
      autofill("A1:A3", "A6");
      expect(getCellContent(model, "A4")).toBe("7");
      expect(getCellContent(model, "A5")).toBe("9");
      expect(getCellContent(model, "A6")).toBe("11");
    });

    test("Autofill non-trivial steps", () => {
      setCellContent(model, "A1", "1");
      setCellContent(model, "A2", "2");
      setCellContent(model, "A3", "4");
      autofill("A1:A3", "A6");
      expect(getCellContent(model, "A4")).toBe("5.5");
      expect(getCellContent(model, "A5")).toBe("6.5");
      expect(getCellContent(model, "A6")).toBe("8.5");
    });

    test("Autofill formulas", () => {
      setCellContent(model, "A1", "=B1");
      setCellContent(model, "A2", "=B2");
      autofill("A1:A2", "A6");
      expect(getCellText(model, "A3")).toBe("=B3");
      expect(getCellText(model, "A4")).toBe("=B4");
      expect(getCellText(model, "A5")).toBe("=B5");
      expect(getCellText(model, "A6")).toBe("=B6");
    });

    test.each([
      ["=B10000", "=B10001", "=B10002"],
      ["=B$10000", "=B$10000", "=B$10000"],
      ["=SUM(B100:B10000)", "=SUM(B101:B10001)", "=SUM(B102:B10002)"],
    ])("Autofill reference outside of sheet %s", (A1, expectedA2, expectedA3) => {
      setCellContent(model, "A1", A1);
      autofill("A1", "A3");
      expect(getCellText(model, "A2")).toBe(expectedA2);
      expect(getCellText(model, "A3")).toBe(expectedA3);
    });

    test.each([
      ["=$B1", "=$B2", "=$B3"],
      ["=$B$1", "=$B$1", "=$B$1"],
      ["=B$1", "=B$1", "=B$1"],
    ])("Autofill vertically fixed reference %s", (A1, expectedA2, expectedA3) => {
      setCellContent(model, "A1", A1);
      autofill("A1", "A3");
      expect(getCellText(model, "A2")).toBe(expectedA2);
      expect(getCellText(model, "A3")).toBe(expectedA3);
    });

    test.each([
      ["=$A2", "=$A2", "=$A2"],
      ["=$A$2", "=$A$2", "=$A$2"],
      ["=A$2", "=B$2", "=C$2"],
    ])("Autofill horizontally fixed reference %s", (A1, B1, C1) => {
      setCellContent(model, "A1", A1);
      autofill("A1", "C1");
      expect(getCellText(model, "B1")).toBe(B1);
      expect(getCellText(model, "C1")).toBe(C1);
    });

    test("Autofill text values", () => {
      setCellContent(model, "A1", "A");
      setCellContent(model, "A2", "B");
      autofill("A1:A2", "A6");
      expect(getCellContent(model, "A3")).toBe("A");
      expect(getCellContent(model, "A4")).toBe("B");
      expect(getCellContent(model, "A5")).toBe("A");
      expect(getCellContent(model, "A6")).toBe("B");
    });

    test("Autofill mixed values", () => {
      setCellContent(model, "A1", "1");
      setCellContent(model, "A2", "2");
      setCellContent(model, "A3", "test");
      autofill("A1:A3", "A9");
      expect(getCellContent(model, "A4")).toBe("3");
      expect(getCellContent(model, "A5")).toBe("4");
      expect(getCellContent(model, "A6")).toBe("test");
      expect(getCellContent(model, "A7")).toBe("5");
      expect(getCellContent(model, "A8")).toBe("6");
      expect(getCellContent(model, "A9")).toBe("test");
    });

    test("Autofill number and text", () => {
      setCellContent(model, "A1", "1");
      setCellContent(model, "A2", "test");
      autofill("A1:A2", "A4");
      expect(getCellContent(model, "A3")).toBe("2");
      expect(getCellContent(model, "A4")).toBe("test");
    });

    test("Autofill mixed-mixed values", () => {
      setCellContent(model, "A1", "1");
      setCellContent(model, "A2", "test");
      setCellContent(model, "A3", "-1");
      setCellContent(model, "A4", "-2");
      setCellContent(model, "A5", "-3");
      autofill("A1:A5", "A10");
      expect(getCellContent(model, "A6")).toBe("2");
      expect(getCellContent(model, "A7")).toBe("test");
      expect(getCellContent(model, "A8")).toBe("-4");
      expect(getCellContent(model, "A9")).toBe("-5");
      expect(getCellContent(model, "A10")).toBe("-6");
    });

    test("Autofill should override selected zone", () => {
      setCellContent(model, "A1", "1");
      const sheetId = model.getters.getActiveSheetId();
      const col = 0;
      const row = 1;
      const border: Border = {
        left: ["thin", "#000"],
      };
      const style: Style = { textColor: "orange" };
      model.dispatch("UPDATE_CELL", {
        sheetId,
        col,
        row,
        content: "test",
        style,
        format: "m/d/yyyy",
      });
      model.dispatch("SET_BORDER", { sheetId, col, row, border });
      autofill("A1", "A2");
      const cell = getCell(model, "A2")!;
      expect(cell.style).toBeUndefined();
      expect(model.getters.getCellBorder(sheetId, col, row)).toBeNull();
      expect(cell.format).toBeUndefined();
      expect(cell["content"]).toBe("1");
    });
  });

  test("Autofill functions", () => {
    setCellContent(model, "A1", "=B1");
    autofill("A1", "A3"); // DOWN
    expect(getCellText(model, "A2")).toBe("=B2");
    expect(getCellText(model, "A3")).toBe("=B3");
    setCellContent(model, "A1", "=A2");
    autofill("A1", "C1"); // RIGHT
    expect(getCellText(model, "B1")).toBe("=B2");
    expect(getCellText(model, "C1")).toBe("=C2");
    setCellContent(model, "B2", "=C3");
    autofill("B2", "A2"); // LEFT
    expect(getCellText(model, "A2")).toBe("=B3");
    expect(getCellText(model, "B2")).toBe("=C3");
    autofill("B2", "B1"); // UP
    expect(getCellText(model, "B1")).toBe("=C2");
  });

  test("Autofill empty cell should erase others", () => {
    setCellContent(model, "A2", "1");
    const sheetId = model.getters.getActiveSheetId();
    const col = 0;
    const row = 2;
    const border: Border = {
      left: ["thin", "#000"],
    };
    const style: Style = { textColor: "orange" };
    model.dispatch("UPDATE_CELL", {
      sheetId,
      col,
      row,
      style,
      format: "m/d/yyyy",
    });
    model.dispatch("SET_BORDER", { sheetId, col, row, border });
    autofill("A1", "A3");
    expect(getCell(model, "A2")).toBeUndefined();
    expect(getCell(model, "A3")).toBeUndefined();
    expect(model.getters.getCellBorder(sheetId, 0, 1)).toBeNull();
    expect(model.getters.getCellBorder(sheetId, 0, 2)).toBeNull();
  });

  test("Auto-autofill left", () => {
    setCellContent(model, "A2", "1");
    setCellContent(model, "A3", "1");
    setCellContent(model, "A4", "1");
    setCellContent(model, "B2", "2");
    setSelection(model, ["B2"]);
    model.dispatch("AUTOFILL_AUTO");
    expect(getCellContent(model, "B3")).toBe("2");
    expect(getCellContent(model, "B4")).toBe("2");
    expect(getCell(model, "B5")).toBeUndefined();
  });

  test("Auto-autofill right", () => {
    setCellContent(model, "B2", "1");
    setCellContent(model, "B3", "1");
    setCellContent(model, "B4", "1");
    setCellContent(model, "A2", "2");
    setSelection(model, ["A2"]);
    model.dispatch("AUTOFILL_AUTO");
    expect(getCellContent(model, "A3")).toBe("2");
    expect(getCellContent(model, "A4")).toBe("2");
    expect(getCell(model, "A5")).toBeUndefined();
  });

  test("autofill with merge in selection", () => {
    merge(model, "A1:A2");
    setCellContent(model, "A1", "1");
    autofill("A1:A3", "A9");
    expect(getMergeCellMap(model)).toEqual(
      XCToMergeCellMap(model, ["A1", "A2", "A4", "A5", "A7", "A8"])
    );
    expect(getMerges(model)).toEqual({
      "1": { bottom: 1, id: 1, left: 0, right: 0, top: 0, topLeft: toPosition("A1") },
      "2": { bottom: 4, id: 2, left: 0, right: 0, top: 3, topLeft: toPosition("A4") },
      "3": { bottom: 7, id: 3, left: 0, right: 0, top: 6, topLeft: toPosition("A7") },
    });
    expect(getCellContent(model, "A1")).toBe("1");
    expect(getCellContent(model, "A4")).toBe("2");
    expect(getCellContent(model, "A7")).toBe("3");
  });

  test("autofill with merge greater than the grid size", () => {
    model = new Model({
      sheets: [
        {
          colNumber: 1,
          rowNumber: 5,
        },
      ],
    });
    merge(model, "A1:A2");
    autofill("A1:A2", "A5");
    expect(getMergeCellMap(model)).toEqual(XCToMergeCellMap(model, ["A1", "A2", "A3", "A4"]));
    expect(getMerges(model)).toEqual({
      "1": { bottom: 1, id: 1, left: 0, right: 0, top: 0, topLeft: toPosition("A1") },
      "2": { bottom: 3, id: 2, left: 0, right: 0, top: 2, topLeft: toPosition("A3") },
    });
  });

  test("autofill with merge in target (1)", () => {
    merge(model, "A3:A5");
    setCellContent(model, "A1", "1");
    setCellContent(model, "A2", "2");
    autofill("A1:A2", "A6");
    expect(Object.keys(getMergeCellMap(model))).toEqual([]);
    expect(getMerges(model)).toEqual({});
    expect(getCellContent(model, "A1")).toBe("1");
    expect(getCellContent(model, "A2")).toBe("2");
    expect(getCellContent(model, "A3")).toBe("3");
    expect(getCellContent(model, "A4")).toBe("4");
    expect(getCellContent(model, "A5")).toBe("5");
    expect(getCellContent(model, "A6")).toBe("6");
  });

  test("autofill with merge in target (2)", () => {
    merge(model, "A2:B2");
    setCellContent(model, "B1", "1");
    autofill("B1", "B2");
    expect(Object.keys(getMergeCellMap(model))).toEqual([]);
    expect(getMerges(model)).toEqual({});
    expect(getCellContent(model, "B1")).toBe("1");
    expect(getCellContent(model, "B2")).toBe("1");
  });

  test("Autofill cross-sheet references", () => {
    createSheet(model, { sheetId: "42" });
    setCellContent(model, "A1", "=Sheet2!A1");
    autofill("A1", "A3");
    expect(getCellText(model, "A2")).toBe("=Sheet2!A2");
    expect(getCellText(model, "A3")).toBe("=Sheet2!A3");
  });

  test("Autofill cross-sheet references with a space in the name", () => {
    createSheetWithName(model, { sheetId: "42" }, "Sheet 2");
    setCellContent(model, "A1", "='Sheet 2'!A1");
    autofill("A1", "A3");
    expect(getCellText(model, "A2")).toBe("='Sheet 2'!A2");
    expect(getCellText(model, "A3")).toBe("='Sheet 2'!A3");
  });
});<|MERGE_RESOLUTION|>--- conflicted
+++ resolved
@@ -18,21 +18,6 @@
 let model: Model;
 
 /**
-<<<<<<< HEAD
- * Select a zone
- */
-function selectZone(range: string) {
-  const zone = toZone(range);
-  model.dispatch("SET_SELECTION", {
-    anchor: [zone.left, zone.top],
-    zones: [zone],
-    anchorZone: zone,
-  });
-}
-
-/**
-=======
->>>>>>> de1ce755
  * Autofill from a zone to a cell
  */
 function autofill(from: string, to: string) {
