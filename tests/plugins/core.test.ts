--- conflicted
+++ resolved
@@ -535,21 +535,14 @@
       expect(getRangeFormattedValues(model, "Sheet2!A1:A3", sheet1Id)).toEqual([
         ["21,000", "", "12/31/2020"],
       ]);
-<<<<<<< HEAD
+      expect(getRangeFormattedValues(model, "'Sheet2'!A1:A3", sheet1Id)).toEqual([
+        ["21,000", "", "12/31/2020"],
+      ]);
       expect(getRangeFormattedValues(model, "B2", sheet1Id)).toEqual([["TRUE"]]);
       expect(getRangeFormattedValues(model, "Sheet1!B2", sheet1Id)).toEqual([["TRUE"]]);
       expect(getRangeFormattedValues(model, "Sheet2!B2", sheet2Id)).toEqual([["TRUE"]]);
       expect(getRangeFormattedValues(model, "Sheet2!B2", sheet1Id)).toEqual([["TRUE"]]);
-=======
-      expect(model.getters.getRangeFormattedValues("'Sheet2'!A1:A3", sheet1Id)).toEqual([
-        ["21,000", "", "12/31/2020"],
-      ]);
-      expect(model.getters.getRangeFormattedValues("B2", sheet1Id)).toEqual([["TRUE"]]);
-      expect(model.getters.getRangeFormattedValues("Sheet1!B2", sheet1Id)).toEqual([["TRUE"]]);
-      expect(model.getters.getRangeFormattedValues("Sheet2!B2", sheet2Id)).toEqual([["TRUE"]]);
-      expect(model.getters.getRangeFormattedValues("Sheet2!B2", sheet1Id)).toEqual([["TRUE"]]);
-      expect(model.getters.getRangeFormattedValues("'Sheet2'!B2", sheet1Id)).toEqual([["TRUE"]]);
->>>>>>> 5af5c58d
+      expect(getRangeFormattedValues(model, "'Sheet2'!B2", sheet1Id)).toEqual([["TRUE"]]);
     });
 
     test("getRangeValues", () => {
