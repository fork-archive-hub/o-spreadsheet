import { MAX_HISTORY_STEPS, WHistory } from "../../src/history";
import { Model } from "../../src/model";
import { CancelledReason } from "../../src/types/commands";
import "../helpers"; // to have getcontext mocks
import { getBorder, getCell, getCellContent, setCellContent, waitForRecompute } from "../helpers";

// we test here the undo/redo feature

describe("history", () => {
  test("can update existing value", () => {
    const history = new WHistory();
    const state = {
      A: 4,
    };
    history.updateStateFromRoot(state, "A", 5);
    expect(state["A"]).toBe(5);
  });

  test("can set new value", () => {
    const history = new WHistory();
    const state = {
      A: 4,
    };
    history.updateStateFromRoot(state, "B", 5);
    expect(state["A"]).toBe(4);
    expect(state["B"]).toBe(5);
  });

  test("can update existing nested value", () => {
    const history = new WHistory();
    const state = {
      A: {
        B: 4,
      },
    };
    history.updateStateFromRoot(state, "A", "B", 5);
    expect(state["A"]["B"]).toBe(5);
  });

  test("set new nested value", () => {
    const history = new WHistory();
    const state = {
      A: {
        B: 4,
      },
    };
    history.updateStateFromRoot(state, "A", "C", 5);
    expect(state["A"]["B"]).toBe(4);
    expect(state["A"]["C"]).toBe(5);
  });

  test("update existing value nested in array", () => {
    const history = new WHistory();
    const state = {
      A: {},
    };
    history.updateStateFromRoot(state, "A", 0, "B", 5);
    expect(state["A"][0]["B"]).toBe(5);
  });

  test("set new value nested in array", () => {
    const history = new WHistory();
    const state = {
      A: [
        {
          B: 4,
        },
      ],
    };
    history.updateStateFromRoot(state, "A", 0, "C", 5);
    expect(state["A"][0]["B"]).toBe(4);
    expect(state["A"][0]["C"]).toBe(5);
  });

  test("create new path on-the-fly", () => {
    const history = new WHistory();
    const state = {
      A: {},
    };
    history.updateStateFromRoot(state, "A", "B", "C", 5);
    expect(state).toEqual({
      A: {
        B: {
          C: 5,
        },
      },
    });
  });

  test("create new path containing an array on-the-fly", () => {
    const history = new WHistory();
    const state = {
      A: {},
    };
    history.updateStateFromRoot(state, "A", "B", 0, "C", 5);
    expect(state).toEqual({
      A: {
        B: [
          {
            C: 5,
          },
        ],
      },
    });
  });

  test("create new array on-the-fly", () => {
    const history = new WHistory();
    const state = {
      A: {},
    };
    history.updateStateFromRoot(state, "A", "B", 0, 5);
    expect(state).toEqual({
      A: {
        B: [5],
      },
    });
  });
  test("create new sparse array on-the-fly", () => {
    const history = new WHistory();
    const state = {
      A: {},
    };
    history.updateStateFromRoot(state, "A", "B", 99, 5);
    const sparseArray: any[] = [];
    sparseArray[99] = 5;
    expect(state["A"]["B"]).toEqual(sparseArray);
  });

  test("cannot update an invalid key value", () => {
    const history = new WHistory();
    const state = {
      A: {},
    };
    expect(() => {
      history.updateStateFromRoot(state, "A", "B", true, 5);
    }).toThrow();
  });

  test("cannot update an invalid path", () => {
    const history = new WHistory();
    const state = {
      A: {},
    };
    expect(() => {
      history.updateStateFromRoot(state, "A", "B", true, "C", 5);
    }).toThrow();
  });

  test("delete array, then rebuild it on-the-fly, undo/redo", () => {
    const history = new WHistory();
    const state = { A: [[77]] };
    history.beforeHandle({ type: "START" });
    history.handle({ type: "START" });
    history.beforeHandle({ type: "START_EDITION" });
    history.handle({ type: "START_EDITION" });
    history.updateStateFromRoot(state, "A", 0, undefined);
    history.updateStateFromRoot(state, "A", 0, 0, 5);
    expect(state).toEqual({ A: [[5]] });
    history.finalize();

    history.undo();
    expect(state).toEqual({ A: [[77]] });
    history.redo();
    expect(state).toEqual({ A: [[5]] });
  });
});

describe("Model history", () => {
  test("can undo and redo two consecutive operations", () => {
    const model = new Model();
    setCellContent(model, "A2", "3");
    setCellContent(model, "A2", "5");

    expect(getCellContent(model, "A2")).toBe("5");

    model.dispatch("UNDO");
    expect(getCellContent(model, "A2")).toBe("3");

    model.dispatch("UNDO");
    expect(getCell(model, "A2")).toBeUndefined();

    model.dispatch("REDO");
    expect(getCellContent(model, "A2")).toBe("3");
    model.dispatch("REDO");
    expect(getCellContent(model, "A2")).toBe("5");
  });

  test("redo stack is nuked when new operation is performed", () => {
    const model = new Model();
    setCellContent(model, "A2", "3");

    expect(getCellContent(model, "A2")).toBe("3");

    model.dispatch("UNDO");
    expect(getCell(model, "A2")).toBeUndefined();

    expect(model.getters.canUndo()).toBe(false);
    expect(model.getters.canRedo()).toBe(true);

    setCellContent(model, "A4", "5");
    expect(model.getters.canUndo()).toBe(true);
    expect(model.getters.canRedo()).toBe(false);
  });

  test("two identical changes do not count as two undo steps", () => {
    const model = new Model();
    model.dispatch("SELECT_CELL", { col: 1, row: 1 });
    model.dispatch("SET_FORMATTING", {
      sheetId: model.getters.getActiveSheetId(),
      target: model.getters.getSelectedZones(),
      border: "all",
    });
    model.dispatch("SET_FORMATTING", {
      sheetId: model.getters.getActiveSheetId(),
      target: model.getters.getSelectedZones(),
      border: "all",
    });

    expect(getBorder(model, "B2")).toBeDefined();
    model.dispatch("UNDO");
    expect(getCell(model, "B2")).toBeUndefined();
  });

  test("undo steps are dropped at some point", () => {
    const model = new Model();
    expect(model.getters.canUndo()).toBe(false);
    for (let i = 0; i < MAX_HISTORY_STEPS; i++) {
      model.dispatch("START_EDITION", { text: String(i) });
      model.dispatch("STOP_EDITION");
      expect(getCellContent(model, "A1")).toBe(String(i));
    }
    model.dispatch("START_EDITION", { text: "abc" });
    model.dispatch("STOP_EDITION");
    expect(getCellContent(model, "A1")).toBe("abc");
    model.dispatch("UNDO");
    expect(getCellContent(model, "A1")).toBe(String(MAX_HISTORY_STEPS - 1));
  });

  test("undo recomputes the cells", () => {
    const model = new Model();
    setCellContent(model, "A1", "=A2");
    setCellContent(model, "A2", "11");
    expect(getCell(model, "A1")!.value).toBe(11);
    model.dispatch("UNDO");
    expect(getCell(model, "A1")!.value).toBe(null);
    model.dispatch("REDO");
    expect(getCell(model, "A1")!.value).toBe(11);
  });

  test("undo when undo stack is empty does nothing", async () => {
    const model = new Model({ sheets: [{ cells: { A1: { content: "=WAIT(10)" } } }] });
    await waitForRecompute();

    expect(getCell(model, "A1")!.value).toBe(10);

    expect(model.dispatch("UNDO")).toEqual({
      reason: CancelledReason.EmptyUndoStack,
      status: "CANCELLED",
    });
    expect(getCell(model, "A1")!.value).toBe(10);
  });

  test("undo when redo stack is empty does nothing", async () => {
    const model = new Model({ sheets: [{ cells: { A1: { content: "=WAIT(10)" } } }] });
    await waitForRecompute();

    expect(getCell(model, "A1")!.value).toBe(10);

    expect(model.dispatch("REDO")).toEqual({
      reason: CancelledReason.EmptyRedoStack,
      status: "CANCELLED",
    });
    expect(getCell(model, "A1")!.value).toBe(10);
  });

  test("undo a sheet creation changes the active sheet", () => {
    const model = new Model();
    const sheetId = model.getters.getActiveSheet();
    model.dispatch("CREATE_SHEET", { id: "42" });
    model.dispatch("ACTIVATE_SHEET", { from: sheetId, to: "42" });
    model.dispatch("UNDO");
    expect(model.getters.getActiveSheet()).toBe(sheetId);
  });

  test("ACTIVATE_SHEET standalone is not saved", () => {
    const model = new Model();
<<<<<<< HEAD
    model.dispatch("CREATE_SHEET", { sheetId: "42", position: 1 });
    setCellContent(model, "A1", "this will be undone");
    model.dispatch("ACTIVATE_SHEET", {
      sheetIdFrom: model.getters.getActiveSheetId(),
      sheetIdTo: "42",
    });
    model.dispatch("UNDO");
    expect(model.getters.getActiveSheetId()).toBe("42");
  });

  test.skip("create and activate sheet, then undo", () => {
    // The active sheet is currently not changed when the sheet
    // creation is undone
    const model = new Model();
    const originActiveSheetId = model.getters.getActiveSheetId();
    model.dispatch("CREATE_SHEET", { sheetId: "42", position: 1 });
    model.dispatch("ACTIVATE_SHEET", {
      sheetIdFrom: originActiveSheetId,
      sheetIdTo: "42",
    });
    expect(model.getters.getActiveSheetId()).toBe("42");
=======
    model.dispatch("CREATE_SHEET", { id: "42" });
    model.dispatch("SET_VALUE", { xc: "A1", text: "=A2" });
    model.dispatch("ACTIVATE_SHEET", { from: model.getters.getActiveSheet(), to: "42" });
>>>>>>> 89be95ab
    model.dispatch("UNDO");
    expect(model.getters.getActiveSheetId()).toBe(originActiveSheetId);
  });

  test("ACTIVATE_SHEET with another command is saved", () => {
    const model = new Model();
    const sheet = model.getters.getActiveSheetId();
    model.dispatch("CREATE_SHEET", { sheetId: "42", activate: true, position: 1 });
    model.dispatch("UNDO");
    expect(model.getters.getActiveSheetId()).toBe(sheet);
  });
});<|MERGE_RESOLUTION|>--- conflicted
+++ resolved
@@ -276,16 +276,15 @@
 
   test("undo a sheet creation changes the active sheet", () => {
     const model = new Model();
-    const sheetId = model.getters.getActiveSheet();
-    model.dispatch("CREATE_SHEET", { id: "42" });
-    model.dispatch("ACTIVATE_SHEET", { from: sheetId, to: "42" });
-    model.dispatch("UNDO");
-    expect(model.getters.getActiveSheet()).toBe(sheetId);
+    const sheetId = model.getters.getActiveSheetId();
+    model.dispatch("CREATE_SHEET", { sheetId: "42", position: 1 });
+    model.dispatch("ACTIVATE_SHEET", { sheetIdFrom: sheetId, sheetIdTo: "42" });
+    model.dispatch("UNDO");
+    expect(model.getters.getActiveSheetId()).toBe(sheetId);
   });
 
   test("ACTIVATE_SHEET standalone is not saved", () => {
     const model = new Model();
-<<<<<<< HEAD
     model.dispatch("CREATE_SHEET", { sheetId: "42", position: 1 });
     setCellContent(model, "A1", "this will be undone");
     model.dispatch("ACTIVATE_SHEET", {
@@ -307,11 +306,6 @@
       sheetIdTo: "42",
     });
     expect(model.getters.getActiveSheetId()).toBe("42");
-=======
-    model.dispatch("CREATE_SHEET", { id: "42" });
-    model.dispatch("SET_VALUE", { xc: "A1", text: "=A2" });
-    model.dispatch("ACTIVATE_SHEET", { from: model.getters.getActiveSheet(), to: "42" });
->>>>>>> 89be95ab
     model.dispatch("UNDO");
     expect(model.getters.getActiveSheetId()).toBe(originActiveSheetId);
   });
